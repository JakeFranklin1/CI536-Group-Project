--- conflicted
+++ resolved
@@ -23,12 +23,7 @@
         "ci536-group-project": "file:",
         "cors": "^2.8.5",
         "dotenv": "^16.0.3",
-<<<<<<< HEAD
-        "express": "^4.18.2",
-        "netlify-lambda": "^2.0.16"
-=======
         "express": "^4.18.2"
->>>>>>> 964043c6
     },
     "devDependencies": {
         "@eslint/js": "^9.20.0",
