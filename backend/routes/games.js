--- conflicted
+++ resolved
@@ -39,12 +39,6 @@
 router.get("/", async (req, res) => {
     try {
         const limit = req.query.limit ? parseInt(req.query.limit) : 24;
-<<<<<<< HEAD
-        // Call the IGDB service to get popular games, passing the limit parameter
-        const games = await igdbService.getPopularGames(limit);
-        // Respond with the list of popular games
-        res.json(games);
-=======
         const offset = req.query.offset ? parseInt(req.query.offset) : 0;
 
         // Extract filter parameters from the request
@@ -141,7 +135,6 @@
         });
 
         res.json(gamesWithAgeRating);
->>>>>>> 1d48056b
     } catch (error) {
         res.status(500).json({ error: error.message });
     }
