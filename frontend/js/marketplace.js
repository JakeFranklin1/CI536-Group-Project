--- conflicted
+++ resolved
@@ -206,11 +206,6 @@
     try {
         // Clear the grid immediately to remove example game
         gamesGrid.innerHTML = "";
-
-<<<<<<< HEAD
-=======
-        // Use the global axios variable (provided by the CDN)
->>>>>>> 993f8640
         const response = await axios.get(
             `http://localhost:3000/api/games?limit=${count}`
         );
@@ -265,7 +260,6 @@
 function getPlatformIcons(platforms = []) {
     // Common platform name parts and their corresponding icons
     const platformIcons = {
-<<<<<<< HEAD
         // Exact matches
         PC: "../assets/icons/windows.svg",
         PlayStation: "../assets/icons/playstation.svg",
@@ -283,14 +277,6 @@
         iOS: "../assets/icons/apple.svg",
         Mac: "../assets/icons/apple.svg",
         Android: "../assets/icons/android.svg",
-=======
-        PC: "../assets/icons/windows.svg",
-        PlayStation: "../assets/icons/playstation.svg",
-        Nintendo: "../assets/icons/nintendo.svg",
-        Xbox: "../assets/icons/xbox.svg",
-        // Android: "../assets/icons/xbox.svg",
-        // iOS: "../assets/icons/xbox.svg",
->>>>>>> 993f8640
     };
 
     // Used icons for unique platforms to avoid duplicates
@@ -299,7 +285,6 @@
     // Map each platform to an icon, avoiding duplicates
     return platforms
         .map((platform) => {
-<<<<<<< HEAD
             // Try exact match first
             let iconPath = platformIcons[platform.name];
 
@@ -348,13 +333,6 @@
             return `<img src="${iconPath}" alt="${platform.name}" class="platform-icon">`;
         })
         .filter((icon) => icon !== "") // Remove empty strings (duplicates)
-=======
-            const iconClass =
-                platformIcons[platform.name] || "../assets/icons/windows.svg";
-            return `<img src="${iconClass}">`;
-        })
->>>>>>> 993f8640
-        .join("");
 }
 
 /**
