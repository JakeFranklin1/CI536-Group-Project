/* eslint-disable no-unused-vars */
/**
 * @module marketplace
 * @description This module handles the logic for the marketplace page, including authentication checks,
 *              user data fetching, and displaying user information.
 */

import { updateCartCount, updateCartTotal } from "./components/SideCart.js";
import { signOut, checkAuth } from "./services/auth-service.js";
import { escapeHTML } from "./utils/sanitise.js";
import supabase from "./supabase-client.js";
import { showToast } from "./utils/toast.js";
import { createFilterParams } from "./services/FilterService.js";

import {
    createGameCard,
    getPlatformIcons,
    displayGames,
    loadGames,
    initializeSearchBar,
    generateRandomPrice,
} from "./services/GameService.js";

/**
 * Global axios from CDN
 * @type {import('axios').AxiosStatic}
 */
const axios = window.axios;

const API_URL =
    window.location.hostname === "localhost"
        ? "http://localhost:3000"
        : "https://gamestore-backend-9v90.onrender.com";

let currentPage = 1;
let isLoading = false;
let currentFilter = { timeframe: "Popular in 2025" };

/**
 * @function handleSignOut
 * @description Signs out the user and redirects them to the index page.
 *              This function is made globally available so it can be called from the HTML.
 * @async
 * @returns {Promise<void>}
 */
window.handleSignOut = async () => {
    await signOut();
};

/**
 * @function initializeMarketplace
 * @description Initializes the marketplace page by checking authentication status and fetching user data.
 *              If the user is authenticated, their information is displayed.
 *              If not, the authentication modal is shown.
 * @async
 * @returns {Promise<void>}
 */
async function initializeMarketplace() {
    try {
        /**
         * @constant {boolean} isAuthenticated
         * @description Checks if the user is authenticated. If not, the function returns early,
         *              preventing further execution.
         */
        const isAuthenticated = await checkAuth();
        if (!isAuthenticated) return;

        /**
         * @constant {object} userResponse
         * @description Fetches the user data from Supabase.
         */
        const {
            data: { user },
            error,
        } = await supabase.auth.getUser();

        if (error) throw error;

        if (user) {
            // Extract only needed user data
            const filteredUserData = {
                email: user.email,
                id: user.id,
                confirmed_at: user.confirmed_at,
            };

            console.log("User Data:", filteredUserData);
        }
    } catch (error) {
        console.error("Error:", error);
<<<<<<< HEAD
    } finally {
        // loadingElement.style.display = "none";
        // spinner.style.display = "none";
=======
>>>>>>> 1d48056b
    }
}

/**
 * @function handleBrandClick
 * @description Handles the click event on the brand container. Navigates to marketplace.html if not already there,
 *              otherwise displays a toast message.
 */
function handleBrandClick() {
    if (window.location.pathname.endsWith("marketplace.html")) {
        showToast("You are already on the marketplace page.");
    } else {
        window.location.href = "marketplace.html";
    }
}

/**
 * @function setSelectedNavItem
 * @description Sets the selected state for navigation items based on current page
 */
function setSelectedNavItem() {
    const currentPath = window.location.pathname;
    const allNavItems = document.querySelectorAll(".filter-section ul li");

    // Remove selected class from all items
    allNavItems.forEach((item) => item.classList.remove("selected"));

    // Set selected based on current path
    if (currentPath.includes("about.html")) {
        document
            .querySelector('a[href="about.html"]')
            ?.parentElement.classList.add("selected");
    } else if (currentPath.includes("profile.html")) {
        document
            .querySelector('a[href="profile.html"]')
            ?.parentElement.classList.add("selected");
    }
}

/**
 * Helper function to determine filter type from section
 */
function getFilterTypeFromSection(section) {
    const sectionTitle = section.querySelector("h3").textContent.toLowerCase();

    if (sectionTitle.includes("platforms")) return "platform";
    if (sectionTitle.includes("categories")) return "category";
    if (sectionTitle.includes("top games")) return "timeframe";
    if (sectionTitle.includes("community")) return "community";

    return "general";
}

function initializeMobileMenu() {
    const hamburger = document.querySelector(".hamburger-menu");
    const sideNav = document.querySelector(".side-nav");

    hamburger?.addEventListener("click", () => {
        hamburger.classList.toggle("active");
        sideNav?.classList.toggle("active");

        // Remove box-shadow when active
        if (hamburger.classList.contains("active")) {
            hamburger.style.boxShadow = "none";
        } else {
            hamburger.style.boxShadow = "0 4px 12px rgba(0, 0, 0, 0.15)"; // Restore default shadow
        }
    });
}

/**
<<<<<<< HEAD
 * @function generateGameCards
 * @description Generates multiple game cards and adds them to the games grid
 * @param {number} count - Number of cards to generate
 * Use this to test the marketplace without loads of API calls
 */
// function generateGameCards(count) {
// const loadingElement = document.querySelector("#loading");
// const spinner = document.querySelector(".spinner");
//     const gamesGrid = document.querySelector(".games-grid");
=======
 * @function handleFilterSelection
 * @description Updates the marketplace content based on the selected filter
 * @param {string} filterType - The type of filter (platform, category, timeframe)
 * @param {string} filterValue - The specific value of the filter
 */
function handleFilterSelection(filterType, filterValue) {
    // Reset pagination variables when changing filters
    currentPage = 1;

    // Update the page header to show the current filter
    const currentSectionHeader = document.getElementById("current-section");
    if (currentSectionHeader) {
        currentSectionHeader.textContent = filterValue;
    }

    // Create filter parameters using the service
    const filterParams = createFilterParams(filterType, filterValue);

    // Store current filter for pagination
    currentFilter = filterParams;
>>>>>>> 1d48056b

    // Reset sort dropdown to "Most Popular" when filters change
    resetSortDropdown();

    // Show/hide the sort dropdown based on filter type
    toggleSortDropdownVisibility(filterValue);

<<<<<<< HEAD
//         // Generate cards
//         for (let i = 0; i < count; i++) {
//             gamesGrid.innerHTML += template;
//         }

//         loadingElement.style.display = "none";
//         spinner.style.display = "none";
//     } else {
//         console.warn("Games grid not found on this page.");
//     }
// }

/**
 * @function generateGameCards
 * @description Fetches and displays popular games from the IGDB API
 * @param {number} count - Number of games to fetch
 * This is the actual method for generating game cards for the marketplace
=======
    // Load games with the specified filters using the GameDisplayService
    // Use full-screen loader for filter changes
    loadGames(filterParams, 12, true, addItemToCart);
}

function resetSortDropdown() {
    // Reset text display
    const filterChoice = document.getElementById("filter-choice");
    if (filterChoice) {
        filterChoice.textContent = "Most Popular";
    }

    // Reset checkmarks in dropdown
    const dropdownButtons = document.querySelectorAll(
        ".dropdown-content button"
    );
    dropdownButtons.forEach((button) => {
        const checkmark = button.querySelector("i.fa-check");
        if (button.dataset.sort === "popular") {
            checkmark?.classList.remove("hidden");
        } else {
            checkmark?.classList.add("hidden");
        }
    });
}

/**
 * Shows or hides the sort dropdown based on filter type
 * @param {string} filterValue - The current filter value
>>>>>>> 1d48056b
 */
/**
 * Shows or hides the sort dropdown based on filter type
 * @param {string} filterValue - The current filter value
 */
function toggleSortDropdownVisibility(filterValue) {
    const dropdownMenu = document.querySelector(".dropdown-menu");
    const chooseYearBtn = document.querySelector(".choose-year-btn-container");

    if (!dropdownMenu || !chooseYearBtn) return;

    // For "Select a year" or when year is already selected (starts with "Games from"),
    // hide dropdown and show choose year button
    if (
        filterValue === "Select a year" ||
        filterValue.startsWith("Games from")
    ) {
        dropdownMenu.style.display = "none";
        chooseYearBtn.style.display = "flex";
        return;
    }

    // For other filters that don't need a dropdown
    if (filterValue === "All Time" || filterValue === "Popular in 2025") {
        dropdownMenu.style.display = "none";
        chooseYearBtn.style.display = "none";
    } else {
        dropdownMenu.style.display = "flex";
        chooseYearBtn.style.display = "none";
    }
}

/**
 * Adds an item to the shopping cart with animation
 * @param {HTMLElement} gameCard - The game card element to add to cart
 */
function addItemToCart(gameCard) {
    // Create flying animation element
    const addToCartBtn = gameCard.querySelector(".add-to-cart");
    const cartIcon = document.querySelector(".cart-btn");

    if (!addToCartBtn || !cartIcon) {
        console.error("Required elements for cart animation not found");
        return;
    }

    // Get the coordinates
    const start = addToCartBtn.getBoundingClientRect();
    const end = cartIcon.getBoundingClientRect();

    // Create the animation element
    const circle = document.createElement("div");
    circle.className = "add-to-cart-animation";

    // Set initial position
    circle.style.left = `${start.left + start.width / 2}px`;
    circle.style.top = `${start.top + start.height / 2}px`;

    // Calculate the animation path
    const keyframes = [
        {
            left: `${start.left + start.width / 2}px`,
            top: `${start.top + start.height / 2}px`,
            transform: "scale(1)",
            opacity: 1,
        },
        {
            left: `${end.left + end.width / 2}px`,
            top: `${end.top + end.height / 2}px`,
            transform: "scale(0.1)",
            opacity: 0,
        },
    ];

    document.body.appendChild(circle);

    // Animate the circle
    const animation = circle.animate(keyframes, {
        duration: 1000,
        easing: "cubic-bezier(0.47, 0, 0.745, 0.715)",
    });

    // Add the item to cart after animation
    animation.onfinish = () => {
        circle.remove();

        const gameTitle = gameCard.querySelector(".game-title").textContent;
        const gamePrice = gameCard.querySelector(".price").textContent;
        const gameImage = gameCard.querySelector(".game-image").src;

        // Check if the item already exists in cart
        const existingItem = findExistingCartItem(gameTitle);

        if (existingItem) {
            // Increment quantity of existing item
            const quantityValue = existingItem.querySelector(".quantity-value");
            quantityValue.textContent = parseInt(quantityValue.textContent) + 1;
            updateCartTotal();

            // Show toast notification
            showToast(`Increased quantity of ${gameTitle}`, "info");
            return;
        }

        const cartItemHTML = `
            <div class="cart-item" data-game-title="${escapeHTML(gameTitle)}">
                <div class="cart-item-details">
                    <div class="cart-item-title">${escapeHTML(gameTitle)}</div>
                    <div class="cart-item-info">
                        <img src="${escapeHTML(gameImage)}" alt="${escapeHTML(gameTitle)}" class="cart-item-image">
                        <div>
                            <div class="cart-item-platform">Platform</div>
                            <div class="cart-item-price">${escapeHTML(gamePrice)}</div>
                            <div class="cart-item-quantity">
                                <label>Qty:</label>
                                <div class="quantity-controls">
                                    <button class="quantity-decrement">-</button>
                                    <span class="quantity-value">1</span>
                                    <button class="quantity-increment">+</button>
                                </div>
                            </div>
                        </div>
                    </div>
                </div>
                <button class="cart-remove" title="Remove item">
                    <i class="fa fa-times"></i>
                </button>
            </div>
        `;

        const cartItemsContainer = document.querySelector(".cart-items");
        const emptyCart = cartItemsContainer?.querySelector(".empty-cart");
        if (emptyCart) {
            emptyCart.remove();
            document.querySelector(".cart-summary").style.display = "block";
        }

        cartItemsContainer?.insertAdjacentHTML("beforeend", cartItemHTML);
        updateCartTotal();
        updateCartCount();

        // Show toast notification
        showToast(`${gameTitle} added to cart`, "success");
    };
}

/**
 * Finds an existing cart item by game title
 * @param {string} gameTitle - The title of the game to find
 * @returns {HTMLElement|null} - The cart item element or null if not found
 */
function findExistingCartItem(gameTitle) {
    const cartItems = document.querySelectorAll(".cart-item");
    for (const item of cartItems) {
        const title = item.querySelector(".cart-item-title").textContent;
        if (title === gameTitle) {
            return item;
        }
    }
    return null;
}

function initializeYearPicker() {
    // Don't look for the specific year button here anymore
    // We'll handle all button events in setupFilterButtonHandlers

    const yearPickerModal = document.getElementById("year-picker-modal");
    if (!yearPickerModal) {
        console.error("Could not find year picker modal");
        return;
    }

    const closeModalBtn = yearPickerModal.querySelector(".close-modal");
    if (closeModalBtn) {
        closeModalBtn.addEventListener("click", () => {
            yearPickerModal.classList.add("hidden");
        });
    }

    // Generate all year buttons for each decade
    generateYearButtons();

    // Handle decade tab clicks
    const decadeTabs = document.querySelectorAll(".decade-tab");
    decadeTabs.forEach((tab) => {
        tab.addEventListener("click", () => {
            // Update active tab
            decadeTabs.forEach((t) => t.classList.remove("active"));
            tab.classList.add("active");

            // Show corresponding decade grid
            const decade = tab.dataset.decade;
            document.querySelectorAll(".years-grid").forEach((grid) => {
                grid.classList.remove("active");
            });
            document.getElementById(`decade-${decade}`).classList.add("active");
        });
    });

    // Handle year button clicks - Re-query for buttons after generation
    const yearBtns = document.querySelectorAll(".year-btn");
    yearBtns.forEach((btn) => {
        btn.addEventListener("click", () => {
            const year = btn.dataset.year;
            selectGameYear(year);
            yearPickerModal.classList.add("hidden");
        });
    });

    // Handle custom year input
    const applyCustomYearBtn = document.getElementById("apply-custom-year");
    applyCustomYearBtn.addEventListener("click", () => {
        const customYearInput = document.getElementById("custom-year");
        const year = customYearInput.value;

        if (year && year >= 1970 && year <= 2025) {
            selectGameYear(year);
            yearPickerModal.classList.add("hidden");
        } else {
            showToast(
                "Please enter a valid year between 1970 and 2025",
                "error"
            );
        }
    });

    // Close when clicking outside
    yearPickerModal.addEventListener("click", (e) => {
        if (e.target === yearPickerModal) {
            yearPickerModal.classList.add("hidden");
        }
    });
}

function generateYearButtons() {
    // Add error handling for each decade
    try {
        // Generate 2010s
        const decade2010 = document.getElementById("decade-2010");
        if (decade2010) {
            for (let year = 2019; year >= 2010; year--) {
                decade2010.innerHTML += `<button class="year-btn" data-year="${year}">${year}</button>`;
            }
        } else {
            console.warn("Missing decade-2010 element");
        }

        // Generate 2000s
        const decade2000 = document.getElementById("decade-2000");
        if (decade2000) {
            for (let year = 2009; year >= 2000; year--) {
                decade2000.innerHTML += `<button class="year-btn" data-year="${year}">${year}</button>`;
            }
        } else {
            console.warn("Missing decade-2000 element");
        }

        // Generate 1990s
        const decade1990 = document.getElementById("decade-1990");
        if (decade1990) {
            for (let year = 1999; year >= 1990; year--) {
                decade1990.innerHTML += `<button class="year-btn" data-year="${year}">${year}</button>`;
            }
        } else {
            console.warn("Missing decade-1990 element");
        }

        // Generate 1980s
        const decade1980 = document.getElementById("decade-1980");
        if (decade1980) {
            for (let year = 1989; year >= 1980; year--) {
                decade1980.innerHTML += `<button class="year-btn" data-year="${year}">${year}</button>`;
            }
        } else {
            console.warn("Missing decade-1980 element");
        }
    } catch (error) {
        console.error("Error generating year buttons:", error);
    }
}

function selectGameYear(year) {
    // Update the page header
    const currentSectionHeader = document.getElementById("current-section");
    if (currentSectionHeader) {
        currentSectionHeader.textContent = `Games from ${year}`;
    }

    // Create filter params
    const filterParams = { year: year };

    // Keep the choose year button visible (modify this line)
    // Don't call toggleSortDropdownVisibility here since we want to keep the button visible
    const dropdownMenu = document.querySelector(".dropdown-menu");
    const chooseYearBtn = document.querySelector(".choose-year-btn-container");

    if (dropdownMenu) {
        dropdownMenu.style.display = "none";
    }
    if (chooseYearBtn) {
        chooseYearBtn.style.display = "flex";
    }

    // No need to call resetSortDropdown() since the dropdown is hidden

    // Load the games for that year
    loadGames(filterParams, 12, true, addItemToCart);

    // Update selected state in sidebar
    const allListItems = document.querySelectorAll(".filter-section li");
    allListItems.forEach((item) => item.classList.remove("selected"));
    document
        .querySelector("button:has(.fa-calendar)")
        ?.closest("li")
        ?.classList.add("selected");

    // Close the modal
    const yearPickerModal = document.getElementById("year-picker-modal");
    if (yearPickerModal) {
        yearPickerModal.classList.add("hidden");
    }
}

function setupFilterButtonHandlers() {
    const filterButtons = document.querySelectorAll(".filter-section button");

    filterButtons.forEach((button) => {
        button.addEventListener("click", (e) => {
            // Close mobile menu if it's open
            const hamburger = document.querySelector(".hamburger-menu");
            const sideNav = document.querySelector(".side-nav");

            if (hamburger?.classList.contains("active")) {
                hamburger.classList.remove("active");
                sideNav?.classList.remove("active");
                hamburger.style.boxShadow = "0 4px 12px rgba(0, 0, 0, 0.15)"; // Restore default shadow
            }

            // Handle Specific Year button
            if (button.textContent.trim() === "Specific Year") {
                // Update selection state
                const allListItems =
                    document.querySelectorAll(".filter-section li");
                allListItems.forEach((item) =>
                    item.classList.remove("selected")
                );
                button.closest("li").classList.add("selected");

                // Update the page header
                const currentSectionHeader =
                    document.getElementById("current-section");
                if (currentSectionHeader) {
                    currentSectionHeader.textContent = "Select a year";
                }

                // Hide sort dropdown and show choose year button
                const dropdownMenu = document.querySelector(".dropdown-menu");
                const chooseYearBtn = document.querySelector(
                    ".choose-year-btn-container"
                );

                if (dropdownMenu) {
                    dropdownMenu.style.display = "none";
                }
                if (chooseYearBtn) {
                    chooseYearBtn.style.display = "flex";
                }

                // Clear the games grid and show a message
                const gamesGrid = document.querySelector(".games-grid");
                if (gamesGrid) {
                    gamesGrid.innerHTML = `
                        <div class="no-games-message">
                            <i class="fa fa-calendar-o"></i>
                            <p>Please choose a year to view games</p>
                        </div>
                    `;
                }

                return; // Important: Return early to prevent API call
            }

            // Handle other filter buttons
            // Update selection state
            const allListItems =
                document.querySelectorAll(".filter-section li");
            allListItems.forEach((item) => item.classList.remove("selected"));
            button.closest("li").classList.add("selected");

            // Get filter type and value
            const buttonText = button.textContent.trim();
            let filterType = "timeframe";

            // Determine filter type based on button text
            if (
                [
                    "PC",
                    "PlayStation",
                    "Xbox",
                    "Nintendo",
                    "Android",
                    "Apple",
                ].includes(buttonText)
            ) {
                filterType = "platform";
            } else if (
                ["Action", "Adventure", "RPG", "Strategy", "Sport"].includes(
                    buttonText
                )
            ) {
                filterType = "category";
            } else if (["Recently Added"].includes(buttonText)) {
                filterType = "community";
            }

            // Hide choose year button
            const chooseYearBtn = document.querySelector(
                ".choose-year-btn-container"
            );
            if (chooseYearBtn) {
                chooseYearBtn.style.display = "none";
            }

            // Handle the filter selection
            handleFilterSelection(filterType, buttonText);
        });
    });
}

/**
 * Loads more games when the "Load More" button is clicked
 * @function loadMoreGames
 */
async function loadMoreGames() {
    // Don't load more if we're already loading
    if (isLoading) return;

    // Update button to show loading state
    const loadMoreBtn = document.querySelector(".load-more-btn");
    if (loadMoreBtn) {
        document.getElementById("loading").classList.remove("hidden");
    }

    isLoading = true;
    currentPage++;

    try {
        // Get the current filter from the header to maintain context
        const currentSectionHeader = document.getElementById("current-section");
        if (currentSectionHeader) {
            const headerText = currentSectionHeader.textContent;

            // Update the current filter based on the section header
            if (headerText.startsWith("Games from")) {
                const year = headerText.replace("Games from ", "");
                currentFilter = { year };
            } else if (
                [
                    "PC",
                    "PlayStation",
                    "Xbox",
                    "Nintendo",
                    "Android",
                    "Apple",
                ].includes(headerText)
            ) {
                currentFilter = { platforms: headerText };
            } else if (
                ["Action", "Adventure", "RPG", "Strategy", "Sport"].includes(
                    headerText
                )
            ) {
                currentFilter = { genres: headerText };
            } else if (
                ["Popular in 2025", "All Time", "Recently Added"].includes(
                    headerText
                )
            ) {
                currentFilter = { timeframe: headerText };
            }
        }

        // Calculate offset for pagination (skip already loaded items)
        const offset = (currentPage - 1) * 12;

        // Fetch additional games
        const games = await fetchFilteredGamesWithOffset(
            currentFilter,
            12,
            offset
        );

        // Display the new games
        appendGames(games);
    } catch (error) {
        console.error("Error loading more games:", error);
        // Show error message
        const container = document.querySelector(".load-more-container");
        if (container) {
            container.innerHTML =
                '<div class="load-error">Failed to load more games. <button class="retry-btn">Try Again</button></div>';
            document
                .querySelector(".retry-btn")
                ?.addEventListener("click", () => {
                    container.innerHTML = "";
                    setupLoadMoreButton();
                    loadMoreGames();
                });
        }
    } finally {
        isLoading = false;
        document.getElementById("loading")?.classList.add("hidden");
        // Reset button state
        if (loadMoreBtn) {
            loadMoreBtn.innerHTML =
                '<i class="fa fa-refresh"></i> Load More Games';
        }
    }
}

/**
 * Fetches games with an offset for pagination
 * @param {Object} filterParams - Filter parameters
 * @param {number} limit - Number of games to fetch
 * @param {number} offset - Number of games to skip
 * @returns {Promise<Array>} Array of games
 */
async function fetchFilteredGamesWithOffset(
    filterParams = {},
    limit = 12,
    offset = 0
) {
    try {
<<<<<<< HEAD
        // Clear the grid immediately to remove example game
        gamesGrid.innerHTML = "";

        // Use the global axios variable (provided by the CDN)
        const response = await axios.get(
            `http://localhost:3000/api/games?limit=${count}`
        );
        const games = response.data;

        // Generate cards for each game
        games.forEach((game) => {
            // Improve image quality by using the highest resolution available
            const coverUrl = game.cover?.url
                ? game.cover.url
                      .replace("t_thumb", "t_720p") // Use 720p for higher quality
=======
        // Build the API URL with appropriate query parameters
        let apiUrl = `${API_URL}/api/games?limit=${limit}&offset=${offset}`;

        // Add platform filter
        if (filterParams.platforms) {
            apiUrl += `&platforms=${encodeURIComponent(filterParams.platforms)}`;
        }

        // Add genre/category filter
        if (filterParams.genres) {
            apiUrl += `&genres=${encodeURIComponent(filterParams.genres)}`;
        }

        // Add sorting options
        if (filterParams.sort) {
            apiUrl += `&sort=${encodeURIComponent(filterParams.sort)}`;
        }

        // Add timeframe filters
        if (filterParams.timeframe) {
            apiUrl += `&timeframe=${encodeURIComponent(filterParams.timeframe)}`;
        }

        // Add year filter
        if (filterParams.year) {
            apiUrl += `&year=${encodeURIComponent(filterParams.year)}`;
        }

        console.log(`LoadMore: Fetching additional games from: ${apiUrl}`);

        // Make the API call
        const response = await axios.get(apiUrl);
        return response.data;
    } catch (error) {
        console.error("Error fetching more games:", error);
        throw error;
    }
}

/**
 * Appends additional games to the existing games grid
 * @param {Array} games - Array of game objects from API
 */
function appendGames(games) {
    const gamesGrid = document.querySelector(".games-grid");
    if (!gamesGrid) return;

    // Handle case with no more games
    if (!games || games.length === 0) {
        const loadMoreContainer = document.querySelector(
            ".load-more-container"
        );
        if (loadMoreContainer) {
            loadMoreContainer.innerHTML =
                '<div class="no-more-games">No more games to display</div>';
        }
        return;
    }

    // Generate cards for each additional game
    games.forEach((game) => {
        // Get cover URL with special cases for certain games
        let coverUrl;
        if (
            game.name?.toLowerCase().includes("grand theft auto v") ||
            game.name?.toLowerCase().includes("gta v") ||
            game.name?.toLowerCase().includes("gta 5")
        ) {
            coverUrl = "../assets/images/gta5.webp";
        } else {
            // Use default IGDB cover for other games
            coverUrl = game.cover?.url
                ? game.cover.url
                      .replace("t_thumb", "t_720p")
>>>>>>> 1d48056b
                      .replace("t_cover_big", "t_720p")
                      .replace("t_cover_big_2x", "t_720p")
                      .replace("http:", "https:")
                : "../assets/images/placeholder-game.webp";
<<<<<<< HEAD

            const platforms = getPlatformIcons(game.platforms);
            const price = generateRandomPrice();

            const gameCard = `
                <div class="game-card">
                    <img src="${coverUrl}" alt="${game.name}" class="game-image" loading="lazy">
                    <div class="game-details">
                        <div class="purchase-row">
                            <span class="add-to-cart">Add to Cart</span>
                            <span class="price">£${price}</span>
=======
        }

        // Get platform icons and price (reusing existing functionality)
        const platforms = getPlatformIcons(game.platforms);
        const price = generateRandomPrice();

        // Create and append the game card (reusing existing functionality)
        const gameCard = createGameCard(
            game,
            coverUrl,
            platforms,
            price,
            addItemToCart
        );
        gamesGrid.appendChild(gameCard);
    });
}

function setupLoadMoreButton() {
    const gamesGrid = document.querySelector(".games-grid");
    if (!gamesGrid) return;

    // Remove any existing load more container
    const existingContainer = document.querySelector(".load-more-container");
    if (existingContainer) existingContainer.remove();

    const container = document.createElement("div");
    container.className = "load-more-container";

    const loadMoreBtn = document.createElement("button");
    loadMoreBtn.className = "load-more-btn";
    loadMoreBtn.innerHTML = '<i class="fa fa-refresh"></i> Load More Games';
    loadMoreBtn.addEventListener("click", loadMoreGames);

    container.appendChild(loadMoreBtn);

    // Insert after games grid
    gamesGrid.parentNode.insertBefore(container, gamesGrid.nextSibling);
}

/**
 * Shows detailed view for a game with smooth transitions
 * @param {Object} game - Game data object
 * @param {string} coverUrl - URL for the game cover image
 * @param {string} platforms - HTML for platform icons
 * @param {string} price - Formatted price string
 */
function showGameDetails(game, coverUrl, platforms, price) {
    // Store current scroll position
    window.gameGridScrollPosition = window.scrollY;

    // Force scroll to top with multiple approaches for cross-browser compatibility
    window.scrollTo(0, 0);
    document.body.scrollTop = 0; // For Safari
    document.documentElement.scrollTop = 0; // For Chrome, Firefox, IE and Opera

    // Ensure scroll happens even if DOM updates are delaying it
    setTimeout(() => {
        window.scrollTo(0, 0);
        document.body.scrollTop = 0;
        document.documentElement.scrollTop = 0;
    }, 10);

    let detailsContainer = document.getElementById("game-details-container");
    if (!detailsContainer) {
        detailsContainer = document.createElement("div");
        detailsContainer.id = "game-details-container";
        document.querySelector(".main-content").appendChild(detailsContainer);
    }

    // Get elements for animation
    const sideNav = document.querySelector(".side-nav");
    const gamesGrid = document.querySelector(".games-grid");
    const loadMoreContainer = document.querySelector(".load-more-container");
    const currentSection = document.getElementById("current-section");
    const dropdownMenu = document.querySelector(".dropdown-menu");
    const chooseYearBtn = document.querySelector(".choose-year-btn-container");
    const hamburgerMenu = document.querySelector(".hamburger-menu");
    const footer = document.querySelector(".marketplace-footer");

    // Step 1: Add fade-out class to all elements that need to be hidden
    if (gamesGrid) gamesGrid.classList.add("fade-out");
    if (loadMoreContainer) loadMoreContainer.classList.add("fade-out");
    if (currentSection) currentSection.classList.add("fade-out");
    if (dropdownMenu) {
        window.dropdownMenuDisplayState = dropdownMenu.style.display;
        dropdownMenu.classList.add("fade-out");
    }
    if (chooseYearBtn) {
        window.chooseYearBtnDisplayState = chooseYearBtn.style.display;
        chooseYearBtn.classList.add("fade-out");
    }
    if (hamburgerMenu) hamburgerMenu.classList.add("fade-out");
    if (sideNav) sideNav.classList.add("hidden");
    if (footer) footer.classList.add("fade-out");

    // Step 2: After elements have faded out, create and prepare the details view
    setTimeout(() => {
        // Hide elements completely
        if (gamesGrid) gamesGrid.style.display = "none";
        if (loadMoreContainer) loadMoreContainer.style.display = "none";
        if (currentSection) currentSection.style.display = "none";
        if (dropdownMenu) dropdownMenu.style.display = "none";
        if (chooseYearBtn) chooseYearBtn.style.display = "none";

        // Adjust the main content margin for full-width display
        const mainContent = document.querySelector(".main-content");
        if (mainContent) {
            window.originalMainContentMargin = mainContent.style.marginLeft;
            mainContent.style.marginLeft = "0";
        }

        // Get screenshots or use placeholder
        const screenshots = game.screenshots || [];
        const screenshotHtml =
            screenshots.length > 0
                ? screenshots
                      .map(
                          (s) =>
                              `<div class="screenshot"><img src="${escapeHTML(s.url.replace("t_thumb", "t_1080p").replace("http:", "https:"))}" alt="Screenshot"></div>`
                      )
                      .join("")
                : `<div class="screenshot"><img src="${escapeHTML(coverUrl)}" alt="Cover"></div>`;

        // Get formatted release date
        let releaseDate = "Unknown release date";
        if (game.first_release_date) {
            const date = new Date(game.first_release_date * 1000);
            releaseDate = date.toLocaleDateString("en-US", {
                year: "numeric",
                month: "long",
                day: "numeric",
            });
        }

        // Construct HTML for game details
        detailsContainer.innerHTML = `
        <div class="game-details-container">
            <div class="game-details-header">
                <button class="back-to-games">
                    <i class="fa fa-arrow-left"></i> Back to Games
                </button>
                <h1>${escapeHTML(game.name || "Game Details")}</h1>
            </div>

            <div class="game-details-content">
                <div class="game-screenshots-container">
                    <div class="screenshots-nav prev">
                        <i class="fa fa-chevron-left"></i>
                    </div>
                    <div class="screenshots-wrapper">
                        ${screenshotHtml}
                    </div>
                    <div class="screenshots-nav next">
                        <i class="fa fa-chevron-right"></i>
                    </div>
                </div>

                <div class="game-info-container">
                    <div class="game-info-header">
                        <div class="game-platforms">${platforms}</div>
                        <div class="game-meta">
                            <div class="game-rating">
                                ${game.age_rating_string ? `<span class="age-rating">${escapeHTML(game.age_rating_string)}</span>` : ""}
                                ${game.total_rating ? `<span class="score-rating">${Math.round(game.total_rating)}%</span>` : ""}
                            </div>
                            <div class="game-release-date">${escapeHTML(releaseDate)}</div>
>>>>>>> 1d48056b
                        </div>
                    </div>

                    <div class="game-description">
                        <p>${escapeHTML(game.summary || "No description available.")}</p>
                    </div>

                    <div class="game-purchase">
                        <div class="game-price">£${escapeHTML(price)}</div>
                        <button class="add-to-cart-btn">Add to Cart</button>
                    </div>

                    <div class="game-reviews">
                        <h3>Player Reviews</h3>
                        <div class="reviews-summary">
                            <div class="average-rating">4.2</div>
                            <div class="rating-stars">
                                <i class="fa fa-star"></i>
                                <i class="fa fa-star"></i>
                                <i class="fa fa-star"></i>
                                <i class="fa fa-star"></i>
                                <i class="fa fa-star-half-o"></i>
                            </div>
                            <div class="rating-count">Based on 24 reviews</div>
                        </div>

                        <div class="write-review">
                            <h4>Write a Review</h4>
                            <div class="rating-input">
                                <span>Your Rating:</span>
                                <div class="star-rating">
                                    <i class="fa fa-star-o" data-rating="1"></i>
                                    <i class="fa fa-star-o" data-rating="2"></i>
                                    <i class="fa fa-star-o" data-rating="3"></i>
                                    <i class="fa fa-star-o" data-rating="4"></i>
                                    <i class="fa fa-star-o" data-rating="5"></i>
                                </div>
                            </div>
                            <textarea placeholder="Share your thoughts about this game..." class="review-text"></textarea>
                            <button class="submit-review-btn">Submit Review</button>
                        </div>

                        <div class="reviews-list">
                            <div class="review-item">
                                <div class="review-header">
                                    <div class="reviewer-name">Sarah J.</div>
                                    <div class="review-date">March 5, 2025</div>
                                    <div class="reviewer-rating">
                                        <i class="fa fa-star"></i>
                                        <i class="fa fa-star"></i>
                                        <i class="fa fa-star"></i>
                                        <i class="fa fa-star"></i>
                                        <i class="fa fa-star"></i>
                                    </div>
                                </div>
                                <div class="review-content">
                                    Absolutely incredible gameplay and story. One of the best games I've played this year!
                                </div>
                            </div>

                            <div class="review-item">
                                <div class="review-header">
                                    <div class="reviewer-name">Alex M.</div>
                                    <div class="review-date">February 22, 2025</div>
                                    <div class="reviewer-rating">
                                        <i class="fa fa-star"></i>
                                        <i class="fa fa-star"></i>
                                        <i class="fa fa-star"></i>
                                        <i class="fa fa-star-o"></i>
                                        <i class="fa fa-star-o"></i>
                                    </div>
                                </div>
                                <div class="review-content">
                                    Great graphics but the controls feel clunky at times. Story is decent but not groundbreaking.
                                </div>
                            </div>
                        </div>
                    </div>
                </div>
            </div>
        </div>
        `;

        // Make the details container visible but without the visible class yet
        detailsContainer.style.display = "block";

        window.scrollTo(0, 0);
        document.body.scrollTop = 0;
        document.documentElement.scrollTop = 0;

        // Add a more aggressive scroll approach for mobile
        if (window.innerWidth <= 768) {
            document
                .querySelector(".main-content")
                .scrollIntoView({ block: "start", inline: "nearest" });

            // Double-ensure scroll with repeated attempts for stubborn mobile browsers
            const forceScrollInterval = setInterval(() => {
                window.scrollTo(0, 0);
                document.body.scrollTop = 0;
                document.documentElement.scrollTop = 0;
            }, 100);

            // Stop the interval after a second
            setTimeout(() => clearInterval(forceScrollInterval), 1000);
        }

        // Add event listeners for the back button
        document
            .querySelector(".back-to-games")
            .addEventListener("click", hideGameDetails);

        // Add event listener for the Add to Cart button in the details view
        const addToCartBtn = detailsContainer.querySelector(".add-to-cart-btn");
        if (addToCartBtn) {
            addToCartBtn.addEventListener("click", () => {
                // Create a temporary game card object to leverage existing add to cart functionality
                const tempCard = {
                    querySelector: (selector) => {
                        if (selector === ".game-title")
                            return { textContent: game.name };
                        if (selector === ".price")
                            return { textContent: price };
                        if (selector === ".game-image")
                            return { src: coverUrl };
                        return null;
                    },
                };

                if (typeof window.addItemToCart === "function") {
                    window.addItemToCart(tempCard);
                }
            });
        }

        // Setup screenshot navigation
        setupScreenshotNavigation();

        // Step 3: Fade in the details view after a short delay
        setTimeout(() => {
            detailsContainer.classList.add("visible");
        }, 50);
    }, 300); // Match the CSS transition duration


    setTimeout(() => {
        footer.style.display = "block";
        footer.classList.remove("fade-out");
    }, 600); // Match the CSS transition duration

    const starRating = detailsContainer.querySelector('.star-rating');
    if (starRating) {
        const stars = starRating.querySelectorAll('i');
        let selectedRating = 0;

        stars.forEach(star => {
            star.addEventListener('mouseover', function() {
                const rating = parseInt(this.dataset.rating);
                highlightStars(stars, rating);
            });

            star.addEventListener('mouseout', function() {
                highlightStars(stars, selectedRating);
            });

            star.addEventListener('click', function() {
                selectedRating = parseInt(this.dataset.rating);
                highlightStars(stars, selectedRating);
            });
        });
<<<<<<< HEAD
    } catch (error) {
        console.error("Error fetching games:", error);
        gamesGrid.innerHTML =
            '<div class="error-message">Failed to load games. Please try again later.</div>';
    } finally {
        loadingElement.style.display = "none";
        spinner.style.display = "none";
=======

        // Submit review button handler
        const submitReviewBtn = detailsContainer.querySelector('.submit-review-btn');
        const reviewTextarea = detailsContainer.querySelector('.review-text');

        if (submitReviewBtn && reviewTextarea) {
            submitReviewBtn.addEventListener('click', () => {
                if (selectedRating === 0) {
                    showToast('Please select a rating', 'error');
                    return;
                }

                if (!reviewTextarea.value.trim()) {
                    showToast('Please write a review', 'error');
                    return;
                }

                // Mock adding the review (would connect to database in real implementation)
                addUserReview(game.name, selectedRating, reviewTextarea.value);

                // Reset form
                reviewTextarea.value = '';
                selectedRating = 0;
                highlightStars(stars, 0);

                showToast('Review submitted successfully!', 'success');
            });
        }
>>>>>>> 1d48056b
    }
}

/**
 * Helper function to highlight stars based on rating
 */
<<<<<<< HEAD
function getPlatformIcons(platforms = []) {
    const platformIcons = {
        PC: "../assets/icons/windows.svg",
        PlayStation: "../assets/icons/playstation.svg",
        Nintendo: "../assets/icons/nintendo.svg",
        Xbox: "../assets/icons/xbox.svg",
        // Android: "../assets/icons/xbox.svg",
        // iOS: "../assets/icons/xbox.svg",
    };

    return platforms
        .map((platform) => {
            const iconClass =
                platformIcons[platform.name] || "../assets/icons/windows.svg";
            return `<img src="${iconClass}">`;
        })
        .join("");
=======
function highlightStars(stars, rating) {
    stars.forEach((star, index) => {
        if (index < rating) {
            star.classList.remove('fa-star-o');
            star.classList.add('fa-star');
        } else {
            star.classList.remove('fa-star');
            star.classList.add('fa-star-o');
        }
    });
}

/**
 * Mock function to add a user review (would be replaced with API call later)
 */
function addUserReview(gameName, rating, reviewText) {
    console.log('Review submitted:', {
        game: gameName,
        rating: rating,
        review: reviewText,
        date: new Date().toISOString()
    });

    // Mock adding the review to the UI
    const reviewsList = document.querySelector('.reviews-list');
    if (reviewsList) {
        const newReview = document.createElement('div');
        newReview.className = 'review-item';

        const today = new Date();
        const formattedDate = today.toLocaleDateString('en-US', {
            month: 'long',
            day: 'numeric',
            year: 'numeric'
        });

        // Generate star HTML
        let starsHtml = '';
        for (let i = 1; i <= 5; i++) {
            starsHtml += `<i class="fa fa-${i <= rating ? 'star' : 'star-o'}"></i>`;
        }

        newReview.innerHTML = `
            <div class="review-header">
                <div class="reviewer-name">You</div>
                <div class="review-date">${formattedDate}</div>
                <div class="reviewer-rating">
                    ${starsHtml}
                </div>
            </div>
            <div class="review-content">
                ${escapeHTML(reviewText)}
            </div>
        `;

        // Add to the beginning of the list
        reviewsList.insertBefore(newReview, reviewsList.firstChild);
    }
}

/**
 * Hides game details and shows the games grid with smooth transitions
 */
function hideGameDetails() {
    // Get elements for animation
    const detailsContainer = document.getElementById("game-details-container");
    const sideNav = document.querySelector(".side-nav");
    const gamesGrid = document.querySelector(".games-grid");
    const loadMoreContainer = document.querySelector(".load-more-container");
    const currentSection = document.getElementById("current-section");
    const dropdownMenu = document.querySelector(".dropdown-menu");
    const chooseYearBtn = document.querySelector(".choose-year-btn-container");
    const hamburgerMenu = document.querySelector(".hamburger-menu");

    // Step 1: Fade out the details view
    if (detailsContainer) detailsContainer.classList.remove("visible");

    // Step 2: After details have faded out, prepare to fade in grid elements
    setTimeout(() => {
        if (detailsContainer) detailsContainer.style.display = "none";

        // Restore original main content margin
        const mainContent = document.querySelector(".main-content");
        if (mainContent && window.originalMainContentMargin !== undefined) {
            mainContent.style.marginLeft = window.originalMainContentMargin;
        } else if (mainContent) {
            // Default margin for desktop if original wasn't stored
            if (window.innerWidth > 768) {
                mainContent.style.marginLeft = "245px";
            } else {
                mainContent.style.marginLeft = "0";
            }
        }

        // Make grid elements visible again but still faded
        if (gamesGrid) {
            gamesGrid.style.display = "grid";
            gamesGrid.classList.add("fade-out");
        }
        if (loadMoreContainer) {
            loadMoreContainer.style.display = "flex";
            loadMoreContainer.classList.add("fade-out");
        }
        if (currentSection) {
            currentSection.style.display = "block";
            currentSection.classList.add("fade-out");
        }

        // Restore dropdown and year button visibility
        if (dropdownMenu && window.dropdownMenuDisplayState !== undefined) {
            dropdownMenu.style.display = window.dropdownMenuDisplayState;
            dropdownMenu.classList.add("fade-out");
        }

        if (chooseYearBtn && window.chooseYearBtnDisplayState !== undefined) {
            chooseYearBtn.style.display = window.chooseYearBtnDisplayState;
            chooseYearBtn.classList.add("fade-out");
        }

        if (hamburgerMenu) hamburgerMenu.classList.add("fade-out");

        // Step 3: After a short delay, fade in all elements
        setTimeout(() => {
            if (sideNav) sideNav.classList.remove("hidden");
            if (gamesGrid) gamesGrid.classList.remove("fade-out");
            if (loadMoreContainer)
                loadMoreContainer.classList.remove("fade-out");
            if (currentSection) currentSection.classList.remove("fade-out");
            if (dropdownMenu) dropdownMenu.classList.remove("fade-out");
            if (chooseYearBtn) chooseYearBtn.classList.remove("fade-out");
            if (hamburgerMenu) hamburgerMenu.classList.remove("fade-out");

            // Restore previous scroll position with smooth behavior
            if (window.gameGridScrollPosition) {
                window.scrollTo({
                    top: window.gameGridScrollPosition,
                    behavior: "smooth",
                });
            }
        }, 50);
    }, 300); // Match the CSS transition duration
>>>>>>> 1d48056b
}

/**
 * Sets up navigation for screenshots in the game details view
 */
<<<<<<< HEAD
function generateRandomPrice() {
    const prices = ["59.99", "49.99", "39.99", "29.99", "19.99"];
    return prices[Math.floor(Math.random() * prices.length)];
=======
function setupScreenshotNavigation() {
    const container = document.querySelector(".screenshots-wrapper");
    const prevBtn = document.querySelector(".screenshots-nav.prev");
    const nextBtn = document.querySelector(".screenshots-nav.next");

    if (!container || !prevBtn || !nextBtn) return;

    const screenshots = container.querySelectorAll(".screenshot");
    if (screenshots.length <= 1) {
        prevBtn.style.display = "none";
        nextBtn.style.display = "none";
        return;
    }

    let currentIndex = 0;

    // Handle visibility of nav buttons
    const updateNavButtons = () => {
        prevBtn.style.opacity = currentIndex === 0 ? "0.5" : "1";
        nextBtn.style.opacity =
            currentIndex === screenshots.length - 1 ? "0.5" : "1";
    };

    // Navigate to specific screenshot
    const goToScreenshot = (index) => {
        if (index < 0 || index >= screenshots.length) return;
        currentIndex = index;
        container.scrollTo({
            left: screenshots[index].offsetLeft,
            behavior: "smooth",
        });
        updateNavButtons();
    };

    // Handle click events
    prevBtn.addEventListener("click", () => goToScreenshot(currentIndex - 1));
    nextBtn.addEventListener("click", () => goToScreenshot(currentIndex + 1));

    // Handle scroll events
    container.addEventListener("scroll", () => {
        const scrollPosition = container.scrollLeft;
        // Find closest screenshot to determine current index
        let closestIndex = 0;
        let minDistance = Infinity;

        screenshots.forEach((screenshot, index) => {
            const distance = Math.abs(screenshot.offsetLeft - scrollPosition);
            if (distance < minDistance) {
                minDistance = distance;
                closestIndex = index;
            }
        });

        currentIndex = closestIndex;
        updateNavButtons();
    });

    // Initialize
    updateNavButtons();
>>>>>>> 1d48056b
}

// Make the showGameDetails function available globally
window.showGameDetails = showGameDetails;

/**
 * @listens DOMContentLoaded
 * @description Initializes the marketplace when the DOM is fully loaded.
 */
document.addEventListener("DOMContentLoaded", async () => {
    initializeMarketplace();
<<<<<<< HEAD
    generateGameCards(24);
=======

    // Check if choose-year-btn-container exists, if not create it
    let chooseYearBtnContainer = document.querySelector(
        ".choose-year-btn-container"
    );
    if (!chooseYearBtnContainer) {
        // Get the element to insert after (the dropdown menu)
        const dropdownMenu = document.querySelector(".dropdown-menu");
        if (dropdownMenu) {
            // Create the container and button
            chooseYearBtnContainer = document.createElement("div");
            chooseYearBtnContainer.className = "choose-year-btn-container";
            chooseYearBtnContainer.style.display = "none"; // Hidden by default

            chooseYearBtnContainer.innerHTML = `
                <button id="choose-year-btn" class="choose-year-btn">
                    <i class="fa fa-calendar"></i>
                    Choose a Year
                </button>
            `;

            // Insert after dropdown menu
            dropdownMenu.parentNode.insertBefore(
                chooseYearBtnContainer,
                dropdownMenu.nextSibling
            );
        }
    }

    // Load initial games using the GameDisplayService
    loadGames({ timeframe: "Popular in 2025" }, 24, false, addItemToCart);

    // Setup the choose year button click handler (now working with possibly newly created button)
    const chooseYearBtn = document.getElementById("choose-year-btn");
    if (chooseYearBtn) {
        chooseYearBtn.addEventListener("click", () => {
            const yearPickerModal =
                document.getElementById("year-picker-modal");
            if (yearPickerModal) {
                yearPickerModal.classList.remove("hidden");
            }
        });
    }

    // Initialize components in the correct order to avoid event handler conflicts
    initializeYearPicker();
    setupFilterButtonHandlers();
    setupLoadMoreButton();
>>>>>>> 1d48056b
    initializeMobileMenu();
    setSelectedNavItem();
    updateCartCount();
    initializeSearchBar();

    const brandContainer = document.querySelector(".brand-container");
    if (brandContainer) {
        brandContainer.addEventListener("click", handleBrandClick);
    }
    window.addItemToCart = addItemToCart;
});<|MERGE_RESOLUTION|>--- conflicted
+++ resolved
@@ -88,12 +88,6 @@
         }
     } catch (error) {
         console.error("Error:", error);
-<<<<<<< HEAD
-    } finally {
-        // loadingElement.style.display = "none";
-        // spinner.style.display = "none";
-=======
->>>>>>> 1d48056b
     }
 }
 
@@ -165,17 +159,6 @@
 }
 
 /**
-<<<<<<< HEAD
- * @function generateGameCards
- * @description Generates multiple game cards and adds them to the games grid
- * @param {number} count - Number of cards to generate
- * Use this to test the marketplace without loads of API calls
- */
-// function generateGameCards(count) {
-// const loadingElement = document.querySelector("#loading");
-// const spinner = document.querySelector(".spinner");
-//     const gamesGrid = document.querySelector(".games-grid");
-=======
  * @function handleFilterSelection
  * @description Updates the marketplace content based on the selected filter
  * @param {string} filterType - The type of filter (platform, category, timeframe)
@@ -196,7 +179,6 @@
 
     // Store current filter for pagination
     currentFilter = filterParams;
->>>>>>> 1d48056b
 
     // Reset sort dropdown to "Most Popular" when filters change
     resetSortDropdown();
@@ -204,25 +186,6 @@
     // Show/hide the sort dropdown based on filter type
     toggleSortDropdownVisibility(filterValue);
 
-<<<<<<< HEAD
-//         // Generate cards
-//         for (let i = 0; i < count; i++) {
-//             gamesGrid.innerHTML += template;
-//         }
-
-//         loadingElement.style.display = "none";
-//         spinner.style.display = "none";
-//     } else {
-//         console.warn("Games grid not found on this page.");
-//     }
-// }
-
-/**
- * @function generateGameCards
- * @description Fetches and displays popular games from the IGDB API
- * @param {number} count - Number of games to fetch
- * This is the actual method for generating game cards for the marketplace
-=======
     // Load games with the specified filters using the GameDisplayService
     // Use full-screen loader for filter changes
     loadGames(filterParams, 12, true, addItemToCart);
@@ -252,7 +215,6 @@
 /**
  * Shows or hides the sort dropdown based on filter type
  * @param {string} filterValue - The current filter value
->>>>>>> 1d48056b
  */
 /**
  * Shows or hides the sort dropdown based on filter type
@@ -786,23 +748,6 @@
     offset = 0
 ) {
     try {
-<<<<<<< HEAD
-        // Clear the grid immediately to remove example game
-        gamesGrid.innerHTML = "";
-
-        // Use the global axios variable (provided by the CDN)
-        const response = await axios.get(
-            `http://localhost:3000/api/games?limit=${count}`
-        );
-        const games = response.data;
-
-        // Generate cards for each game
-        games.forEach((game) => {
-            // Improve image quality by using the highest resolution available
-            const coverUrl = game.cover?.url
-                ? game.cover.url
-                      .replace("t_thumb", "t_720p") // Use 720p for higher quality
-=======
         // Build the API URL with appropriate query parameters
         let apiUrl = `${API_URL}/api/games?limit=${limit}&offset=${offset}`;
 
@@ -877,24 +822,10 @@
             coverUrl = game.cover?.url
                 ? game.cover.url
                       .replace("t_thumb", "t_720p")
->>>>>>> 1d48056b
                       .replace("t_cover_big", "t_720p")
                       .replace("t_cover_big_2x", "t_720p")
                       .replace("http:", "https:")
                 : "../assets/images/placeholder-game.webp";
-<<<<<<< HEAD
-
-            const platforms = getPlatformIcons(game.platforms);
-            const price = generateRandomPrice();
-
-            const gameCard = `
-                <div class="game-card">
-                    <img src="${coverUrl}" alt="${game.name}" class="game-image" loading="lazy">
-                    <div class="game-details">
-                        <div class="purchase-row">
-                            <span class="add-to-cart">Add to Cart</span>
-                            <span class="price">£${price}</span>
-=======
         }
 
         // Get platform icons and price (reusing existing functionality)
@@ -1062,7 +993,6 @@
                                 ${game.total_rating ? `<span class="score-rating">${Math.round(game.total_rating)}%</span>` : ""}
                             </div>
                             <div class="game-release-date">${escapeHTML(releaseDate)}</div>
->>>>>>> 1d48056b
                         </div>
                     </div>
 
@@ -1233,15 +1163,6 @@
                 highlightStars(stars, selectedRating);
             });
         });
-<<<<<<< HEAD
-    } catch (error) {
-        console.error("Error fetching games:", error);
-        gamesGrid.innerHTML =
-            '<div class="error-message">Failed to load games. Please try again later.</div>';
-    } finally {
-        loadingElement.style.display = "none";
-        spinner.style.display = "none";
-=======
 
         // Submit review button handler
         const submitReviewBtn = detailsContainer.querySelector('.submit-review-btn');
@@ -1270,32 +1191,12 @@
                 showToast('Review submitted successfully!', 'success');
             });
         }
->>>>>>> 1d48056b
     }
 }
 
 /**
  * Helper function to highlight stars based on rating
  */
-<<<<<<< HEAD
-function getPlatformIcons(platforms = []) {
-    const platformIcons = {
-        PC: "../assets/icons/windows.svg",
-        PlayStation: "../assets/icons/playstation.svg",
-        Nintendo: "../assets/icons/nintendo.svg",
-        Xbox: "../assets/icons/xbox.svg",
-        // Android: "../assets/icons/xbox.svg",
-        // iOS: "../assets/icons/xbox.svg",
-    };
-
-    return platforms
-        .map((platform) => {
-            const iconClass =
-                platformIcons[platform.name] || "../assets/icons/windows.svg";
-            return `<img src="${iconClass}">`;
-        })
-        .join("");
-=======
 function highlightStars(stars, rating) {
     stars.forEach((star, index) => {
         if (index < rating) {
@@ -1437,17 +1338,11 @@
             }
         }, 50);
     }, 300); // Match the CSS transition duration
->>>>>>> 1d48056b
 }
 
 /**
  * Sets up navigation for screenshots in the game details view
  */
-<<<<<<< HEAD
-function generateRandomPrice() {
-    const prices = ["59.99", "49.99", "39.99", "29.99", "19.99"];
-    return prices[Math.floor(Math.random() * prices.length)];
-=======
 function setupScreenshotNavigation() {
     const container = document.querySelector(".screenshots-wrapper");
     const prevBtn = document.querySelector(".screenshots-nav.prev");
@@ -1507,7 +1402,6 @@
 
     // Initialize
     updateNavButtons();
->>>>>>> 1d48056b
 }
 
 // Make the showGameDetails function available globally
@@ -1519,9 +1413,6 @@
  */
 document.addEventListener("DOMContentLoaded", async () => {
     initializeMarketplace();
-<<<<<<< HEAD
-    generateGameCards(24);
-=======
 
     // Check if choose-year-btn-container exists, if not create it
     let chooseYearBtnContainer = document.querySelector(
@@ -1570,7 +1461,6 @@
     initializeYearPicker();
     setupFilterButtonHandlers();
     setupLoadMoreButton();
->>>>>>> 1d48056b
     initializeMobileMenu();
     setSelectedNavItem();
     updateCartCount();
