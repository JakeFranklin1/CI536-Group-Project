--- conflicted
+++ resolved
@@ -1,918 +1,438 @@
-<<<<<<< HEAD
-<!doctype html>
-<html lang="en">
-
-<head>
-    <!-- Meta's -->
-    <meta charset="UTF-8" />
-    <meta name="viewport" content="width=device-width, initial-scale=1.0" />
-    <title>GameStore Marketplace</title>
-    <meta name="description" content="Sign up to GameStore today!" />
-    <meta name="theme-color" content="#000000" />
-    <!-- <meta http-equiv="Content-Security-Policy" content="default-src 'self'; script-src 'self' https://cdn.jsdelivr.net; style-src 'self' https://fonts.googleapis.com; img-src 'self' https: data:;"> -->
-
-    <!-- Favicons -->
-    <link rel="icon" type="image/png" href="../assets/favicons/favicon-96x96.png" sizes="96x96" />
-    <link rel="icon" type="image/svg+xml" href="../assets/favicons/favicon.svg" />
-    <link rel="shortcut icon" href="../assets/favicons/favicon.ico" />
-    <link rel="apple-touch-icon" sizes="180x180" href="../assets/favicons/apple-touch-icon.png" />
-    <meta name="apple-mobile-web-app-title" content="MyWebSite" />
-    <link rel="manifest" href="../assets/favicons/site.webmanifest" />
-
-    <!-- Styles -->
-    <link rel="stylesheet" href="../styles/marketplace-main.css" />
-    <link rel="stylesheet" href="../styles/components/full-cart.css">
-    <!-- Fonts -->
-    <link href="https://fonts.googleapis.com/css2?family=Poppins:wght@100;400;700&display=swap" rel="stylesheet" />
-    <link href="https://fonts.googleapis.com/css2?family=Raleway:wght@300;400;700&display=swap" rel="stylesheet" />
-    <link rel="stylesheet" href="https://cdnjs.cloudflare.com/ajax/libs/font-awesome/4.7.0/css/font-awesome.min.css" />
-</head>
-
-<body>
-
-    <div class="loading hidden" id="loading">
-        <div class="spinner"></div>
-    </div>
-
-
-    <!-- Modal for users who aren't signed in -->
-    <div id="auth-modal" class="modal hidden">
-        <div class="modal-content">
-            <h2>Authentication Required</h2>
-            <p>You need to be signed in to access the marketplace.</p>
-            <div class="modal-buttons">
-                <a href="login.html" class="modal-btn primary">Log In</a>
-                <a href="../index.html" class="modal-btn secondary">Sign Up</a>
-            </div>
-        </div>
-    </div>
-
-    <!-- Modal used for specific year filter -->
-    <div id="year-picker-modal" class="modal hidden">
-        <div class="modal-content year-picker-content">
-            <button class="close-modal">&times;</button>
-            <h2>Select Year</h2>
-
-            <div class="decade-tabs">
-                <button class="decade-tab active" data-decade="2020">2020s</button>
-                <button class="decade-tab" data-decade="2010">2010s</button>
-                <button class="decade-tab" data-decade="2000">2000s</button>
-                <button class="decade-tab" data-decade="1990">1990s</button>
-                <button class="decade-tab" data-decade="1980">1980s</button>
-            </div>
-
-            <div class="years-grid active" id="decade-2020">
-                <button class="year-btn" data-year="2025">2025</button>
-                <button class="year-btn" data-year="2024">2024</button>
-                <button class="year-btn" data-year="2023">2023</button>
-                <button class="year-btn" data-year="2022">2022</button>
-                <button class="year-btn" data-year="2021">2021</button>
-                <button class="year-btn" data-year="2020">2020</button>
-            </div>
-
-            <!-- ADD THESE MISSING DIVS WITH IDs -->
-            <div class="years-grid" id="decade-2010"></div>
-            <div class="years-grid" id="decade-2000"></div>
-            <div class="years-grid" id="decade-1990"></div>
-            <div class="years-grid" id="decade-1980"></div>
-
-            <div class="input-year-container">
-                <label for="custom-year">Or enter a specific year:</label>
-                <div class="custom-year-input">
-                    <input type="number" id="custom-year" min="1970" max="2025" placeholder="1995">
-                    <button id="apply-custom-year">Apply</button>
-                </div>
-            </div>
-        </div>
-    </div>
-
-    <!-- Header Content -->
-
-    <header class="main-header">
-        <div class="header-content">
-            <div class="brand-container">
-                <div class="brand-content">
-                    <img src="../assets/icons/LOGO.svg" alt="GameStore Logo" class="logo" />
-                    <span class="brand-name">GameStore</span>
-                </div>
-            </div>
-
-            <div class="search-bar">
-                <input type="text" placeholder="Search for games..." />
-                <button class="search-btn" type="button" title="Search for games">
-                    <i class="fa fa-search"></i>
-                </button>
-            </div>
-
-            <div class="cart-container">
-                <button id="open-cart-btn" class="cart-btn" type="button" title="View cart">
-                    <i class="fa fa-shopping-cart"></i>
-                </button>
-            </div>
-        </div>
-    </header>
-
-    <div id="cart-overlay" class="cart-overlay"></div>
-
-    <!-- Side cart -->
-    <div class="side-cart">
-        <div class="side-cart-header">
-            <button type="button" id="close-cart-btn" class="closebtn">&times;</button>
-            <h3>Shopping Cart</h3>
-        </div>
-
-        <div class="cart-items">
-
-            <div class="cart-item">
-                <div class="cart-item-details">
-                    <div class="cart-item-title">Example Game</div>
-                    <div class="cart-item-info">
-                        <img src="../assets/images/cp2077_game-thumbnail.webp" alt="Cyberpunk 2077"
-                            class="cart-item-image">
-                        <div>
-                            <div class="cart-item-platform">PlayStation 5</div>
-                            <div class="cart-item-price">£59.99</div>
-                            <div class="cart-item-quantity">
-                                <label>Qty:</label>
-                                <div class="quantity-controls">
-                                    <button class="quantity-decrement">-</button>
-                                    <span class="quantity-value">1</span>
-                                    <button class="quantity-increment">+</button>
-                                </div>
-                            </div>
-                        </div>
-                    </div>
-                </div>
-                <button class="cart-remove" title="Remove item">
-                    <i class="fa fa-times"></i>
-                </button>
-            </div>
-        </div>
-
-        <div class="cart-summary">
-            <div class="cart-total">
-                <span>Total:</span>
-                <span id="total-cost">$129.98</span>
-            </div>
-            <button class="checkout-btn">Checkout</button>
-        </div>
-    </div>
-
-    <div class="page-layout">
-        <button class="hamburger-menu" aria-label="Toggle navigation menu">
-            <div class="hamburger-lines">
-                <span class="line line1"></span>
-                <span class="line line2"></span>
-                <span class="line line3"></span>
-            </div>
-        </button>
-        <aside class="side-nav">
-            <nav class="side-nav-content">
-
-                <div class="filter-section">
-                    <h3>Settings</h3>
-                    <ul>
-                        <li>
-                            <a href="">
-                                <span class="icon-container"><i class="fa fa-user"></i></span>
-                                Profile
-                            </a>
-                        </li>
-                        <li>
-                            <a href="about.html">
-                                <span class="icon-container"><i class="fa fa-info-circle"></i></span>
-                                About
-                            </a>
-                        </li>
-                        <li>
-                            <button type="button">
-                                <span class="icon-container"><i class="fa fa-sun-o"></i></span>
-                                Light Theme
-                            </button>
-                        </li>
-                        <li>
-                            <a href="" onclick="handleSignOut()">
-                                <span class="icon-container"><i class="fa fa-sign-out"></i></span>
-                                Sign Out
-                            </a>
-                        </li>
-                    </ul>
-                </div>
-
-                <div class="filter-section">
-                    <h3>Community</h3>
-                    <ul>
-                        <li>
-                            <a href="sell.html">
-                                <span class="icon-container"><i class="fa fa-tag"></i></span>
-                                List a Game
-                            </a>
-                        </li>
-                        <li>
-                            <button type="button">
-                                <span class="icon-container"><i class="fa fa-clock-o"></i></span>
-                                Recently Added
-                            </button>
-                        </li>
-                        <li>
-                            <a href="sell.html">
-                                <span class="icon-container"><i class="fa fa-list"></i></span>
-                                Manage Listings
-                            </a>
-                        </li>
-                    </ul>
-                </div>
-
-                <div class="filter-section">
-                    <h3>Top Games</h3>
-                    <ul>
-                        <li>
-                            <button type="button">
-                                <span class="icon-container"><i class="fa fa-trophy"></i></span>
-                                All Time
-                            </button>
-                        </li>
-                        <li>
-                            <button type="button">
-                                <span class="icon-container"><i class="fa fa-calendar"></i></span>
-                                Specific Year
-                            </button>
-                        </li>
-                        <li>
-                            <button type="button">
-                                <span class="icon-container"><i class="fa fa-star"></i></span>
-                                Popular in 2025
-                            </button>
-                        </li>
-                    </ul>
-                </div>
-
-                <div class="filter-section">
-                    <h3>Platforms</h3>
-                    <ul>
-                        <li>
-                            <button type="button">
-                                <span class="icon-container"><i class="fa fa-windows"></i></span>
-                                PC
-                            </button>
-                        </li>
-                        <li>
-                            <button type="button">
-
-                                <span class="icon-container"><img src="../assets/icons/playstation.svg"
-                                        title="playstation"></span>
-                                PlayStation
-                            </button>
-                        </li>
-                        <li>
-                            <button type="button">
-
-                                <span class="icon-container"><img src="../assets/icons/xbox.svg"
-                                        title="playstation"></span>
-                                Xbox
-                            </button>
-                        </li>
-                        <li>
-                            <button type="button">
-
-                                <span class="icon-container"><img src="../assets/icons/nintendo.svg"
-                                        title="playstation"></span>
-                                Nintendo
-                            </button>
-                        </li>
-                        <li>
-                            <button type="button">
-                                <span class="icon-container"><img src="../assets/icons/android.svg"
-                                        title="playstation"></span>
-                                Android
-                            </button>
-                        </li>
-                        <li>
-                            <button type="button">
-                                <span class="icon-container"><img src="../assets/icons/apple.svg"
-                                        title="playstation"></span>
-                                Apple
-                            </button>
-                        </li>
-                    </ul>
-                </div>
-
-                <div class="filter-section">
-                    <h3>Categories</h3>
-                    <ul>
-                        <li>
-                            <button type="button">
-                                <span class="icon-container"><i class="fa fa-bolt"></i></span>
-                                Action
-                            </button>
-                        </li>
-                        <li>
-                            <button type="button">
-                                <span class="icon-container"><i class="fa fa-compass"></i></span>
-                                Adventure
-                            </button>
-                        </li>
-                        <li>
-                            <button type="button">
-                                <span class="icon-container"><i class="fa fa-shield"></i></span>
-                                RPG
-                            </button>
-                        </li>
-                        <li>
-                            <button type="button">
-                                <span class="icon-container"><i class="fa fa-puzzle-piece"></i></span>
-                                Strategy
-                            </button>
-                        </li>
-                        <li>
-                            <button type="button">
-                                <span class="icon-container"><i class="fa fa-futbol-o"></i></span>
-                                Sport
-                            </button>
-                        </li>
-                    </ul>
-                </div>
-            </nav>
-        </aside>
-
-        <main class="main-content">
-            <h1 id="current-section">Popular in 2025</h1>
-
-            <!-- Dropdown sorting menu -->
-
-            <div class="dropdown-menu">
-                <button class="dropdown-btn">
-                    <span>Sort by: <strong id="filter-choice">Most Popular</strong></span>
-                    <i class="fa fa-chevron-down"></i>
-                </button>
-                <div class="dropdown-content">
-                    <button type="button" data-sort="popular">Most Popular <i class="fa fa-check hidden"></i></button>
-                    <button type="button" data-sort="newest">Newest First <i class="fa fa-check hidden"></i></button>
-                    <button type="button" data-sort="price-low">Price: Low to High <i
-                            class="fa fa-check hidden"></i></button>
-                    <button type="button" data-sort="price-high">Price: High to Low <i
-                            class="fa fa-check hidden"></i></button>
-                    <button type="button" data-sort="name">Name: A to Z <i class="fa fa-check hidden"></i></button>
-                </div>
-            </div>
-
-            <!-- Choose Year Button -->
-            <div class="choose-year-btn-container" style="display: none;">
-                <button id="choose-year-btn" class="choose-year-btn">
-                    <span><i class="fa fa-calendar"></i> Choose a Year</span>
-                </button>
-            </div>
-
-            <!-- This is where the games go -->
-
-            <div class="games-grid">
-                <div class="game-card example-game">
-                    <img src="../assets/images/cp2077_game-thumbnail.webp" alt="Example Game" class="game-image">
-                    <div class="game-details">
-                        <div class="purchase-row">
-                            <span class="add-to-cart">Add to Cart</span>
-                            <span class="price">$59.99</span>
-                        </div>
-                        <div class="platform-icons">
-                            <img src="../assets/icons/windows.svg" title="Windows logo">
-                            <img src="../assets/icons/playstation.svg" title="Windows logo">
-                            <img src="../assets/icons/nintendo.svg" title="Windows logo">
-                        </div>
-                        <h2 class="game-title">Example Game Title</h2>
-                        <p class="game-age-rating">Age rating: M</p>
-                    </div>
-                </div>
-            </div>
-        </main>
-        <!-- Footer Section -->
-        <footer class="marketplace-footer">
-            <div class="footer-container">
-                <div class="footer-column">
-                    <h4>GameStore</h4>
-                    <ul>
-                        <li><a href="about.html">About Us</a></li>
-                        <li><a href="">Careers</a></li>
-                        <li><a href="">Press</a></li>
-                        <li><a href="">Blog</a></li>
-                        <li><a href="">Store Locations</a></li>
-                    </ul>
-                </div>
-
-                <div class="footer-column">
-                    <h4>Customer Service</h4>
-                    <ul>
-                        <li><a href="">Help Center</a></li>
-                        <li><a href="">Contact Us</a></li>
-                        <li><a href="">Return Policy</a></li>
-                        <li><a href="">Order Status</a></li>
-                        <li><a href="">Trade-In Program</a></li>
-                    </ul>
-                </div>
-
-                <div class="footer-column">
-                    <h4>Legal</h4>
-                    <ul>
-                        <li><a href="">Terms of Service</a></li>
-                        <li><a href="">Privacy Policy</a></li>
-                        <li><a href="">Cookie Policy</a></li>
-                        <li><a href="">EULA</a></li>
-                        <li><a href="">Accessibility</a></li>
-                    </ul>
-                </div>
-
-                <div class="footer-column">
-                    <h4>Payment Methods</h4>
-                    <div class="payment-icons">
-                        <i class="fa fa-cc-visa" aria-hidden="true"></i>
-                        <i class="fa fa-cc-mastercard" aria-hidden="true"></i>
-                        <i class="fa fa-cc-amex" aria-hidden="true"></i>
-                        <i class="fa fa-cc-paypal" aria-hidden="true"></i>
-                        <i class="fa fa-apple" aria-hidden="true"></i>
-                        <i class="fa fa-google" aria-hidden="true"></i>
-                    </div>
-
-                    <h4>Connect With Us</h4>
-                    <div class="social-icons">
-                        <a href="" title="Twitter"><i class="fa fa-twitter"></i></a>
-                        <a href="" title="Facebook"><i class="fa fa-facebook"></i></a>
-                        <a href="" title="Instagram"><i class="fa fa-instagram"></i></a>
-                        <a href="" title="YouTube"><i class="fa fa-youtube-play"></i></a>
-                        <a href="" title="Discord"><i class="fa fa-comments"></i></a>
-                    </div>
-                </div>
-            </div>
-
-            <div class="footer-bottom">
-                <div class="platform-icons-footer">
-                    <img src="../assets/icons/windows.svg" alt="Windows" title="Windows">
-                    <img src="../assets/icons/playstation.svg" alt="PlayStation" title="PlayStation">
-                    <img src="../assets/icons/xbox.svg" alt="Xbox" title="Xbox">
-                    <img src="../assets/icons/nintendo.svg" alt="Nintendo" title="Nintendo">
-                    <img src="../assets/icons/android.svg" alt="Android" title="Android">
-                    <img src="../assets/icons/apple.svg" alt="Apple" title="Apple">
-                </div>
-                <p class="copyright">
-                    &copy; 2025 GameStore. All rights reserved. All trademarks are property of their respective owners
-                    in
-                    the UK and other countries.
-                    Games and cover images are for illustrative purposes only and may not represent actual gameplay. The
-                    games displayed on this website cannot be purchased, and all prices are randomly generated.
-                </p>
-            </div>
-        </footer>
-    </div>
-
-
-
-    <script src="https://cdn.jsdelivr.net/npm/axios/dist/axios.min.js"></script>
-    <script src="https://cdn.jsdelivr.net/npm/@supabase/supabase-js"></script>
-    <script type="module" src="../js/utils/page-transition.js"></script>
-    <script type="module" src="../js/components/SideCart.js"></script>
-    <script type="module" src="../js/marketplace.js"></script>
-    <script type="module" src="../js/utils/dropdown.js"></script>
-    <script type="module" src="../js/checkout.js"></script>
-    <script type="module" src="../js/components/FullCart.js"></script>
-</body>
-
-</html>
-=======
-<!doctype html>
-<html lang="en">
-
-<head>
-    <!-- Meta's -->
-    <meta charset="UTF-8" />
-    <meta name="viewport" content="width=device-width, initial-scale=1.0" />
-    <title>GameStore Marketplace</title>
-    <meta name="description" content="Sign up to GameStore today!" />
-    <meta name="theme-color" content="#000000" />
-    <!-- <meta http-equiv="Content-Security-Policy" content="default-src 'self'; script-src 'self' https://cdn.jsdelivr.net; style-src 'self' https://fonts.googleapis.com; img-src 'self' https: data:;"> -->
-
-    <!-- Favicons -->
-    <link rel="icon" type="image/png" href="../assets/favicons/favicon-96x96.png" sizes="96x96" />
-    <link rel="icon" type="image/svg+xml" href="../assets/favicons/favicon.svg" />
-    <link rel="shortcut icon" href="../assets/favicons/favicon.ico" />
-    <link rel="apple-touch-icon" sizes="180x180" href="../assets/favicons/apple-touch-icon.png" />
-    <meta name="apple-mobile-web-app-title" content="MyWebSite" />
-    <link rel="manifest" href="../assets/favicons/site.webmanifest" />
-
-    <!-- Styles -->
-    <link rel="stylesheet" href="../styles/marketplace-main.css" />
-
-    <!-- Fonts -->
-    <link href="https://fonts.googleapis.com/css2?family=Poppins:wght@100;400;700&display=swap" rel="stylesheet" />
-    <link href="https://fonts.googleapis.com/css2?family=Raleway:wght@300;400;700&display=swap" rel="stylesheet" />
-    <link rel="stylesheet" href="https://cdnjs.cloudflare.com/ajax/libs/font-awesome/4.7.0/css/font-awesome.min.css" />
-</head>
-
-<body>
-
-    <div class="loading hidden" id="loading">
-        <div class="spinner"></div>
-    </div>
-
-
-    <!-- Modal for users who aren't signed in -->
-    <div id="auth-modal" class="modal hidden">
-        <div class="modal-content">
-            <h2>Authentication Required</h2>
-            <p>You need to be signed in to access the marketplace.</p>
-            <div class="modal-buttons">
-                <a href="login.html" class="modal-btn primary">Log In</a>
-                <a href="../index.html" class="modal-btn secondary">Sign Up</a>
-            </div>
-        </div>
-    </div>
-
-    <!-- Modal used for specific year filter -->
-    <div id="year-picker-modal" class="modal hidden">
-        <div class="modal-content year-picker-content">
-            <button class="close-modal">&times;</button>
-            <h2>Select Year</h2>
-
-            <div class="decade-tabs">
-                <button class="decade-tab active" data-decade="2020">2020s</button>
-                <button class="decade-tab" data-decade="2010">2010s</button>
-                <button class="decade-tab" data-decade="2000">2000s</button>
-                <button class="decade-tab" data-decade="1990">1990s</button>
-                <button class="decade-tab" data-decade="1980">1980s</button>
-            </div>
-
-            <div class="years-grid active" id="decade-2020">
-                <button class="year-btn" data-year="2025">2025</button>
-                <button class="year-btn" data-year="2024">2024</button>
-                <button class="year-btn" data-year="2023">2023</button>
-                <button class="year-btn" data-year="2022">2022</button>
-                <button class="year-btn" data-year="2021">2021</button>
-                <button class="year-btn" data-year="2020">2020</button>
-            </div>
-
-            <!-- ADD THESE MISSING DIVS WITH IDs -->
-            <div class="years-grid" id="decade-2010"></div>
-            <div class="years-grid" id="decade-2000"></div>
-            <div class="years-grid" id="decade-1990"></div>
-            <div class="years-grid" id="decade-1980"></div>
-
-            <div class="input-year-container">
-                <label for="custom-year">Or enter a specific year:</label>
-                <div class="custom-year-input">
-                    <input type="number" id="custom-year" min="1970" max="2025" placeholder="1995">
-                    <button id="apply-custom-year">Apply</button>
-                </div>
-            </div>
-        </div>
-    </div>
-
-    <!-- Header Content -->
-
-    <header class="main-header">
-        <div class="header-content">
-            <div class="brand-container">
-                <div class="brand-content">
-                    <img src="../assets/icons/LOGO.svg" alt="GameStore Logo" class="logo" />
-                    <span class="brand-name">GameStore</span>
-                </div>
-            </div>
-
-            <div class="search-bar">
-                <input type="text" placeholder="Search for games..." />
-                <button class="search-btn" type="button" title="Search for games">
-                    <i class="fa fa-search"></i>
-                </button>
-            </div>
-
-            <div class="cart-container">
-                <button id="open-cart-btn" class="cart-btn" type="button" title="View cart">
-                    <i class="fa fa-shopping-cart"></i>
-                </button>
-            </div>
-        </div>
-    </header>
-
-    <div id="cart-overlay" class="cart-overlay"></div>
-
-    <!-- Side cart -->
-    <div class="side-cart">
-        <div class="side-cart-header">
-            <button type="button" id="close-cart-btn" class="closebtn">&times;</button>
-            <h3>Shopping Cart</h3>
-        </div>
-
-        <div class="cart-items">
-            <div class="empty-cart">
-                <i class="fa fa-shopping-cart"></i>
-                <p>Your cart is empty</p>
-            </div>
-        </div>
-
-        <div class="cart-summary">
-            <div class="cart-total">
-                <span>Total:</span>
-                <span id="total-cost">£0.00</span>
-            </div>
-            <button class="checkout-btn">Checkout</button>
-        </div>
-    </div>
-
-    <div class="page-layout">
-        <button class="hamburger-menu" aria-label="Toggle navigation menu">
-            <div class="hamburger-lines">
-                <span class="line line1"></span>
-                <span class="line line2"></span>
-                <span class="line line3"></span>
-            </div>
-        </button>
-
-        <aside class="side-nav">
-            <nav class="side-nav-content">
-
-                <div class="filter-section">
-                    <h3>Settings</h3>
-                    <ul>
-                        <li>
-                            <a href="account.html">
-                                <span class="icon-container"><i class="fa fa-user"></i></span>
-                                Profile
-                            </a>
-                        </li>
-                        <li>
-                            <a href="about.html">
-                                <span class="icon-container"><i class="fa fa-info-circle"></i></span>
-                                About
-                            </a>
-                        </li>
-                        <li>
-                            <button type="button">
-                                <span class="icon-container"><i class="fa fa-sun-o"></i></span>
-                                Light Theme
-                            </button>
-                        </li>
-                        <li>
-                            <button type="button" onclick="handleSignOut()">
-                                <span class="icon-container"><i class="fa fa-sign-out"></i></span>
-                                Sign Out
-                            </button>
-                        </li>
-                    </ul>
-                </div>
-                <div class="filter-section">
-                    <h3>Community</h3>
-                    <ul>
-                        <li>
-                            <a href="list-game.html">
-                                <span class="icon-container"><i class="fa fa-plus"></i></span>
-                                List a Game
-                            </a>
-                        </li>
-                        <li>
-                            <button type="button" onclick="handleFilterSelection('timeframe', 'Community Games')">
-                                <span class="icon-container"><i class="fa fa-users"></i></span>
-                                Community Games
-                            </button>
-                        </li>
-                        <li>
-                            <a href="manage-listings.html">
-                                <span class="icon-container"><i class="fa fa-list"></i></span>
-                                Manage Listings
-                            </a>
-                        </li>
-                    </ul>
-                </div>
-
-                <div class="filter-section">
-                    <h3>Top Games</h3>
-                    <ul>
-                        <li>
-                            <button type="button">
-                                <span class="icon-container"><i class="fa fa-trophy"></i></span>
-                                All Time
-                            </button>
-                        </li>
-                        <li>
-                            <button type="button">
-                                <span class="icon-container"><i class="fa fa-calendar"></i></span>
-                                Specific Year
-                            </button>
-                        </li>
-                        <li>
-                            <button type="button">
-                                <span class="icon-container"><i class="fa fa-star"></i></span>
-                                Popular in 2025
-                            </button>
-                        </li>
-                    </ul>
-                </div>
-
-                <div class="filter-section">
-                    <h3>Platforms</h3>
-                    <ul>
-                        <li>
-                            <button type="button">
-                                <span class="icon-container"><i class="fa fa-windows"></i></span>
-                                PC
-                            </button>
-                        </li>
-                        <li>
-                            <button type="button">
-
-                                <span class="icon-container"><img src="../assets/icons/playstation.svg"
-                                        title="playstation"></span>
-                                PlayStation
-                            </button>
-                        </li>
-                        <li>
-                            <button type="button">
-
-                                <span class="icon-container"><img src="../assets/icons/xbox.svg"
-                                        title="playstation"></span>
-                                Xbox
-                            </button>
-                        </li>
-                        <li>
-                            <button type="button">
-
-                                <span class="icon-container"><img src="../assets/icons/nintendo.svg"
-                                        title="playstation"></span>
-                                Nintendo
-                            </button>
-                        </li>
-                        <li>
-                            <button type="button">
-                                <span class="icon-container"><img src="../assets/icons/android.svg"
-                                        title="playstation"></span>
-                                Android
-                            </button>
-                        </li>
-                        <li>
-                            <button type="button">
-                                <span class="icon-container"><img src="../assets/icons/apple.svg"
-                                        title="playstation"></span>
-                                Apple
-                            </button>
-                        </li>
-                    </ul>
-                </div>
-
-                <div class="filter-section">
-                    <h3>Categories</h3>
-                    <ul>
-                        <li>
-                            <button type="button">
-                                <span class="icon-container"><i class="fa fa-bolt"></i></span>
-                                Action
-                            </button>
-                        </li>
-                        <li>
-                            <button type="button">
-                                <span class="icon-container"><i class="fa fa-compass"></i></span>
-                                Adventure
-                            </button>
-                        </li>
-                        <li>
-                            <button type="button">
-                                <span class="icon-container"><i class="fa fa-shield"></i></span>
-                                RPG
-                            </button>
-                        </li>
-                        <li>
-                            <button type="button">
-                                <span class="icon-container"><i class="fa fa-puzzle-piece"></i></span>
-                                Strategy
-                            </button>
-                        </li>
-                        <li>
-                            <button type="button">
-                                <span class="icon-container"><i class="fa fa-futbol-o"></i></span>
-                                Sport
-                            </button>
-                        </li>
-                    </ul>
-                </div>
-            </nav>
-        </aside>
-
-        <main class="main-content">
-            <h1 id="current-section">Popular in 2025</h1>
-
-            <!-- Dropdown sorting menu -->
-
-            <div class="dropdown-menu">
-                <button class="dropdown-btn">
-                    <span>Sort by: <strong id="filter-choice">Most Popular</strong></span>
-                    <i class="fa fa-chevron-down"></i>
-                </button>
-                <div class="dropdown-content">
-                    <button type="button" data-sort="popular">Most Popular <i class="fa fa-check hidden"></i></button>
-                    <button type="button" data-sort="newest">Newest First <i class="fa fa-check hidden"></i></button>
-                    <button type="button" data-sort="price-low">Price: Low to High <i
-                            class="fa fa-check hidden"></i></button>
-                    <button type="button" data-sort="price-high">Price: High to Low <i
-                            class="fa fa-check hidden"></i></button>
-                    <button type="button" data-sort="name">Name: A to Z <i class="fa fa-check hidden"></i></button>
-                </div>
-            </div>
-
-            <!-- Choose Year Button -->
-            <div class="choose-year-btn-container" style="display: none;">
-                <button id="choose-year-btn" class="choose-year-btn">
-                    <span><i class="fa fa-calendar"></i> Choose a Year</span>
-                </button>
-            </div>
-
-            <!-- This is where the games go -->
-
-            <div class="games-grid">
-            </div>
-        </main>
-
-        <!-- Footer Section -->
-        <footer class="marketplace-footer">
-            <div class="footer-container">
-                <div class="footer-column">
-                    <h4>GameStore</h4>
-                    <ul>
-                        <li><a href="about.html">About Us</a></li>
-                        <li><a href="">Careers</a></li>
-                        <li><a href="">Press</a></li>
-                        <li><a href="">Blog</a></li>
-                        <li><a href="">Store Locations</a></li>
-                    </ul>
-                </div>
-
-                <div class="footer-column">
-                    <h4>Customer Service</h4>
-                    <ul>
-                        <li><a href="">Help Center</a></li>
-                        <li><a href="">Contact Us</a></li>
-                        <li><a href="">Return Policy</a></li>
-                        <li><a href="">Order Status</a></li>
-                        <li><a href="">Trade-In Program</a></li>
-                    </ul>
-                </div>
-
-                <div class="footer-column">
-                    <h4>Legal</h4>
-                    <ul>
-                        <li><a href="">Terms of Service</a></li>
-                        <li><a href="">Privacy Policy</a></li>
-                        <li><a href="">Cookie Policy</a></li>
-                        <li><a href="">EULA</a></li>
-                        <li><a href="">Accessibility</a></li>
-                    </ul>
-                </div>
-
-                <div class="footer-column">
-                    <h4>Payment Methods</h4>
-                    <div class="payment-icons">
-                        <i class="fa fa-cc-visa" aria-hidden="true"></i>
-                        <i class="fa fa-cc-mastercard" aria-hidden="true"></i>
-                        <i class="fa fa-cc-amex" aria-hidden="true"></i>
-                        <i class="fa fa-cc-paypal" aria-hidden="true"></i>
-                        <i class="fa fa-apple" aria-hidden="true"></i>
-                        <i class="fa fa-google" aria-hidden="true"></i>
-                    </div>
-
-                    <h4>Connect With Us</h4>
-                    <div class="social-icons">
-                        <a href="" title="Twitter"><i class="fa fa-twitter"></i></a>
-                        <a href="" title="Facebook"><i class="fa fa-facebook"></i></a>
-                        <a href="" title="Instagram"><i class="fa fa-instagram"></i></a>
-                        <a href="" title="YouTube"><i class="fa fa-youtube-play"></i></a>
-                        <a href="" title="Discord"><i class="fa fa-comments"></i></a>
-                    </div>
-                </div>
-            </div>
-
-            <div class="footer-bottom">
-                <div class="platform-icons-footer">
-                    <img src="../assets/icons/windows.svg" alt="Windows" title="Windows">
-                    <img src="../assets/icons/playstation.svg" alt="PlayStation" title="PlayStation">
-                    <img src="../assets/icons/xbox.svg" alt="Xbox" title="Xbox">
-                    <img src="../assets/icons/nintendo.svg" alt="Nintendo" title="Nintendo">
-                    <img src="../assets/icons/android.svg" alt="Android" title="Android">
-                    <img src="../assets/icons/apple.svg" alt="Apple" title="Apple">
-                </div>
-                <p class="copyright">
-                    &copy; 2025 GameStore. All rights reserved. All trademarks are property of their respective owners
-                    in
-                    the UK and other countries.
-                    Games and cover images are for illustrative purposes only and may not represent actual gameplay. The
-                    games displayed on this website cannot be purchased, and all prices are randomly generated.
-                </p>
-            </div>
-        </footer>
-    </div>
-
-
-
-    <script src="https://cdn.jsdelivr.net/npm/axios/dist/axios.min.js"></script>
-    <script src="https://cdn.jsdelivr.net/npm/@supabase/supabase-js"></script>
-    <script type="module" src="../js/utils/page-transition.js"></script>
-    <script type="module" src="../js/components/SideCart.js"></script>
-    <script type="module" src="../js/marketplace.js"></script>
-    <script type="module" src="../js/utils/dropdown.js"></script>
-        <script type="module" src="../js/modules/community-games.js"></script>
-</body>
-
-</html>
->>>>>>> fb9a8595
+<!doctype html>
+<html lang="en">
+
+<head>
+    <!-- Meta's -->
+    <meta charset="UTF-8" />
+    <meta name="viewport" content="width=device-width, initial-scale=1.0" />
+    <title>GameStore Marketplace</title>
+    <meta name="description" content="Sign up to GameStore today!" />
+    <meta name="theme-color" content="#000000" />
+    <!-- <meta http-equiv="Content-Security-Policy" content="default-src 'self'; script-src 'self' https://cdn.jsdelivr.net; style-src 'self' https://fonts.googleapis.com; img-src 'self' https: data:;"> -->
+
+    <!-- Favicons -->
+    <link rel="icon" type="image/png" href="../assets/favicons/favicon-96x96.png" sizes="96x96" />
+    <link rel="icon" type="image/svg+xml" href="../assets/favicons/favicon.svg" />
+    <link rel="shortcut icon" href="../assets/favicons/favicon.ico" />
+    <link rel="apple-touch-icon" sizes="180x180" href="../assets/favicons/apple-touch-icon.png" />
+    <meta name="apple-mobile-web-app-title" content="MyWebSite" />
+    <link rel="manifest" href="../assets/favicons/site.webmanifest" />
+
+    <!-- Styles -->
+    <link rel="stylesheet" href="../styles/marketplace-main.css" />
+    <link rel="stylesheet" href="../styles/components/full-cart.css">
+    <!-- Fonts -->
+    <link href="https://fonts.googleapis.com/css2?family=Poppins:wght@100;400;700&display=swap" rel="stylesheet" />
+    <link href="https://fonts.googleapis.com/css2?family=Raleway:wght@300;400;700&display=swap" rel="stylesheet" />
+    <link rel="stylesheet" href="https://cdnjs.cloudflare.com/ajax/libs/font-awesome/4.7.0/css/font-awesome.min.css" />
+</head>
+
+<body>
+
+    <div class="loading hidden" id="loading">
+        <div class="spinner"></div>
+    </div>
+
+
+    <!-- Modal for users who aren't signed in -->
+    <div id="auth-modal" class="modal hidden">
+        <div class="modal-content">
+            <h2>Authentication Required</h2>
+            <p>You need to be signed in to access the marketplace.</p>
+            <div class="modal-buttons">
+                <a href="login.html" class="modal-btn primary">Log In</a>
+                <a href="../index.html" class="modal-btn secondary">Sign Up</a>
+            </div>
+        </div>
+    </div>
+
+    <!-- Modal used for specific year filter -->
+    <div id="year-picker-modal" class="modal hidden">
+        <div class="modal-content year-picker-content">
+            <button class="close-modal">&times;</button>
+            <h2>Select Year</h2>
+
+            <div class="decade-tabs">
+                <button class="decade-tab active" data-decade="2020">2020s</button>
+                <button class="decade-tab" data-decade="2010">2010s</button>
+                <button class="decade-tab" data-decade="2000">2000s</button>
+                <button class="decade-tab" data-decade="1990">1990s</button>
+                <button class="decade-tab" data-decade="1980">1980s</button>
+            </div>
+
+            <div class="years-grid active" id="decade-2020">
+                <button class="year-btn" data-year="2025">2025</button>
+                <button class="year-btn" data-year="2024">2024</button>
+                <button class="year-btn" data-year="2023">2023</button>
+                <button class="year-btn" data-year="2022">2022</button>
+                <button class="year-btn" data-year="2021">2021</button>
+                <button class="year-btn" data-year="2020">2020</button>
+            </div>
+
+            <!-- ADD THESE MISSING DIVS WITH IDs -->
+            <div class="years-grid" id="decade-2010"></div>
+            <div class="years-grid" id="decade-2000"></div>
+            <div class="years-grid" id="decade-1990"></div>
+            <div class="years-grid" id="decade-1980"></div>
+
+            <div class="input-year-container">
+                <label for="custom-year">Or enter a specific year:</label>
+                <div class="custom-year-input">
+                    <input type="number" id="custom-year" min="1970" max="2025" placeholder="1995">
+                    <button id="apply-custom-year">Apply</button>
+                </div>
+            </div>
+        </div>
+    </div>
+
+    <!-- Header Content -->
+
+    <header class="main-header">
+        <div class="header-content">
+            <div class="brand-container">
+                <div class="brand-content">
+                    <img src="../assets/icons/LOGO.svg" alt="GameStore Logo" class="logo" />
+                    <span class="brand-name">GameStore</span>
+                </div>
+            </div>
+
+            <div class="search-bar">
+                <input type="text" placeholder="Search for games..." />
+                <button class="search-btn" type="button" title="Search for games">
+                    <i class="fa fa-search"></i>
+                </button>
+            </div>
+
+            <div class="cart-container">
+                <button id="open-cart-btn" class="cart-btn" type="button" title="View cart">
+                    <i class="fa fa-shopping-cart"></i>
+                </button>
+            </div>
+        </div>
+    </header>
+
+    <div id="cart-overlay" class="cart-overlay"></div>
+
+    <!-- Side cart -->
+    <div class="side-cart">
+        <div class="side-cart-header">
+            <button type="button" id="close-cart-btn" class="closebtn">&times;</button>
+            <h3>Shopping Cart</h3>
+        </div>
+
+        <div class="cart-items">
+            <div class="empty-cart">
+                <i class="fa fa-shopping-cart"></i>
+                <p>Your cart is empty</p>
+            </div>
+        </div>
+
+        <div class="cart-summary">
+            <div class="cart-total">
+                <span>Total:</span>
+                <span id="total-cost">£0.00</span>
+            </div>
+            <button class="checkout-btn">Checkout</button>
+        </div>
+    </div>
+
+    <div class="page-layout">
+        <button class="hamburger-menu" aria-label="Toggle navigation menu">
+            <div class="hamburger-lines">
+                <span class="line line1"></span>
+                <span class="line line2"></span>
+                <span class="line line3"></span>
+            </div>
+        </button>
+        <aside class="side-nav">
+            <nav class="side-nav-content">
+
+                <div class="filter-section">
+                    <h3>Settings</h3>
+                    <ul>
+                        <li>
+                            <a href="">
+                                <span class="icon-container"><i class="fa fa-user"></i></span>
+                                Profile
+                            </a>
+                        </li>
+                        <li>
+                            <a href="about.html">
+                                <span class="icon-container"><i class="fa fa-info-circle"></i></span>
+                                About
+                            </a>
+                        </li>
+                        <li>
+                            <button type="button">
+                                <span class="icon-container"><i class="fa fa-sun-o"></i></span>
+                                Light Theme
+                            </button>
+                        </li>
+                        <li>
+                            <button type="button" onclick="handleSignOut()">
+                                <span class="icon-container"><i class="fa fa-sign-out"></i></span>
+                                Sign Out
+                            </button>
+                        </li>
+                    </ul>
+                </div>
+
+                <div class="filter-section">
+                    <h3>Community</h3>
+                    <ul>
+                        <li>
+                            <a href="sell.html">
+                                <span class="icon-container"><i class="fa fa-tag"></i></span>
+                                List a Game
+                            </a>
+                        </li>
+                        <li>
+                            <button type="button">
+                                <span class="icon-container"><i class="fa fa-clock-o"></i></span>
+                                Recently Added
+                            </button>
+                        </li>
+                        <li>
+                            <a href="sell.html">
+                                <span class="icon-container"><i class="fa fa-list"></i></span>
+                                Manage Listings
+                            </a>
+                        </li>
+                    </ul>
+                </div>
+
+                <div class="filter-section">
+                    <h3>Top Games</h3>
+                    <ul>
+                        <li>
+                            <button type="button">
+                                <span class="icon-container"><i class="fa fa-trophy"></i></span>
+                                All Time
+                            </button>
+                        </li>
+                        <li>
+                            <button type="button">
+                                <span class="icon-container"><i class="fa fa-calendar"></i></span>
+                                Specific Year
+                            </button>
+                        </li>
+                        <li>
+                            <button type="button">
+                                <span class="icon-container"><i class="fa fa-star"></i></span>
+                                Popular in 2025
+                            </button>
+                        </li>
+                    </ul>
+                </div>
+
+                <div class="filter-section">
+                    <h3>Platforms</h3>
+                    <ul>
+                        <li>
+                            <button type="button">
+                                <span class="icon-container"><i class="fa fa-windows"></i></span>
+                                PC
+                            </button>
+                        </li>
+                        <li>
+                            <button type="button">
+
+                                <span class="icon-container"><img src="../assets/icons/playstation.svg"
+                                        title="playstation"></span>
+                                PlayStation
+                            </button>
+                        </li>
+                        <li>
+                            <button type="button">
+
+                                <span class="icon-container"><img src="../assets/icons/xbox.svg"
+                                        title="playstation"></span>
+                                Xbox
+                            </button>
+                        </li>
+                        <li>
+                            <button type="button">
+
+                                <span class="icon-container"><img src="../assets/icons/nintendo.svg"
+                                        title="playstation"></span>
+                                Nintendo
+                            </button>
+                        </li>
+                        <li>
+                            <button type="button">
+                                <span class="icon-container"><img src="../assets/icons/android.svg"
+                                        title="playstation"></span>
+                                Android
+                            </button>
+                        </li>
+                        <li>
+                            <button type="button">
+                                <span class="icon-container"><img src="../assets/icons/apple.svg"
+                                        title="playstation"></span>
+                                Apple
+                            </button>
+                        </li>
+                    </ul>
+                </div>
+
+                <div class="filter-section">
+                    <h3>Categories</h3>
+                    <ul>
+                        <li>
+                            <button type="button">
+                                <span class="icon-container"><i class="fa fa-bolt"></i></span>
+                                Action
+                            </button>
+                        </li>
+                        <li>
+                            <button type="button">
+                                <span class="icon-container"><i class="fa fa-compass"></i></span>
+                                Adventure
+                            </button>
+                        </li>
+                        <li>
+                            <button type="button">
+                                <span class="icon-container"><i class="fa fa-shield"></i></span>
+                                RPG
+                            </button>
+                        </li>
+                        <li>
+                            <button type="button">
+                                <span class="icon-container"><i class="fa fa-puzzle-piece"></i></span>
+                                Strategy
+                            </button>
+                        </li>
+                        <li>
+                            <button type="button">
+                                <span class="icon-container"><i class="fa fa-futbol-o"></i></span>
+                                Sport
+                            </button>
+                        </li>
+                    </ul>
+                </div>
+            </nav>
+        </aside>
+
+        <main class="main-content">
+            <h1 id="current-section">Popular in 2025</h1>
+
+            <!-- Dropdown sorting menu -->
+
+            <div class="dropdown-menu">
+                <button class="dropdown-btn">
+                    <span>Sort by: <strong id="filter-choice">Most Popular</strong></span>
+                    <i class="fa fa-chevron-down"></i>
+                </button>
+                <div class="dropdown-content">
+                    <button type="button" data-sort="popular">Most Popular <i class="fa fa-check hidden"></i></button>
+                    <button type="button" data-sort="newest">Newest First <i class="fa fa-check hidden"></i></button>
+                    <button type="button" data-sort="price-low">Price: Low to High <i
+                            class="fa fa-check hidden"></i></button>
+                    <button type="button" data-sort="price-high">Price: High to Low <i
+                            class="fa fa-check hidden"></i></button>
+                    <button type="button" data-sort="name">Name: A to Z <i class="fa fa-check hidden"></i></button>
+                </div>
+            </div>
+
+            <!-- Choose Year Button -->
+            <div class="choose-year-btn-container" style="display: none;">
+                <button id="choose-year-btn" class="choose-year-btn">
+                    <span><i class="fa fa-calendar"></i> Choose a Year</span>
+                </button>
+            </div>
+
+            <!-- This is where the games go -->
+
+            <div class="games-grid">
+            </div>
+        </main>
+        <!-- Footer Section -->
+        <footer class="marketplace-footer">
+            <div class="footer-container">
+                <div class="footer-column">
+                    <h4>GameStore</h4>
+                    <ul>
+                        <li><a href="about.html">About Us</a></li>
+                        <li><a href="">Careers</a></li>
+                        <li><a href="">Press</a></li>
+                        <li><a href="">Blog</a></li>
+                        <li><a href="">Store Locations</a></li>
+                    </ul>
+                </div>
+
+                <div class="footer-column">
+                    <h4>Customer Service</h4>
+                    <ul>
+                        <li><a href="">Help Center</a></li>
+                        <li><a href="">Contact Us</a></li>
+                        <li><a href="">Return Policy</a></li>
+                        <li><a href="">Order Status</a></li>
+                        <li><a href="">Trade-In Program</a></li>
+                    </ul>
+                </div>
+
+                <div class="footer-column">
+                    <h4>Legal</h4>
+                    <ul>
+                        <li><a href="">Terms of Service</a></li>
+                        <li><a href="">Privacy Policy</a></li>
+                        <li><a href="">Cookie Policy</a></li>
+                        <li><a href="">EULA</a></li>
+                        <li><a href="">Accessibility</a></li>
+                    </ul>
+                </div>
+
+                <div class="footer-column">
+                    <h4>Payment Methods</h4>
+                    <div class="payment-icons">
+                        <i class="fa fa-cc-visa" aria-hidden="true"></i>
+                        <i class="fa fa-cc-mastercard" aria-hidden="true"></i>
+                        <i class="fa fa-cc-amex" aria-hidden="true"></i>
+                        <i class="fa fa-cc-paypal" aria-hidden="true"></i>
+                        <i class="fa fa-apple" aria-hidden="true"></i>
+                        <i class="fa fa-google" aria-hidden="true"></i>
+                    </div>
+
+                    <h4>Connect With Us</h4>
+                    <div class="social-icons">
+                        <a href="" title="Twitter"><i class="fa fa-twitter"></i></a>
+                        <a href="" title="Facebook"><i class="fa fa-facebook"></i></a>
+                        <a href="" title="Instagram"><i class="fa fa-instagram"></i></a>
+                        <a href="" title="YouTube"><i class="fa fa-youtube-play"></i></a>
+                        <a href="" title="Discord"><i class="fa fa-comments"></i></a>
+                    </div>
+                </div>
+            </div>
+
+            <div class="footer-bottom">
+                <div class="platform-icons-footer">
+                    <img src="../assets/icons/windows.svg" alt="Windows" title="Windows">
+                    <img src="../assets/icons/playstation.svg" alt="PlayStation" title="PlayStation">
+                    <img src="../assets/icons/xbox.svg" alt="Xbox" title="Xbox">
+                    <img src="../assets/icons/nintendo.svg" alt="Nintendo" title="Nintendo">
+                    <img src="../assets/icons/android.svg" alt="Android" title="Android">
+                    <img src="../assets/icons/apple.svg" alt="Apple" title="Apple">
+                </div>
+                <p class="copyright">
+                    &copy; 2025 GameStore. All rights reserved. All trademarks are property of their respective owners
+                    in
+                    the UK and other countries.
+                    Games and cover images are for illustrative purposes only and may not represent actual gameplay. The
+                    games displayed on this website cannot be purchased, and all prices are randomly generated.
+                </p>
+            </div>
+        </footer>
+    </div>
+
+
+
+    <script src="https://cdn.jsdelivr.net/npm/axios/dist/axios.min.js"></script>
+    <script src="https://cdn.jsdelivr.net/npm/@supabase/supabase-js"></script>
+    <script type="module" src="../js/utils/page-transition.js"></script>
+    <script type="module" src="../js/components/SideCart.js"></script>
+    <script type="module" src="../js/marketplace.js"></script>
+    <script type="module" src="../js/utils/dropdown.js"></script>
+        <script type="module" src="../js/modules/community-games.js"></script>
+</body>
+
+</html>