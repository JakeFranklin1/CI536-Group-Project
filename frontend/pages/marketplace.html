--- conflicted
+++ resolved
@@ -283,37 +283,25 @@
                         </li>
                         <li>
                             <button type="button">
-<<<<<<< HEAD
-                                <span class="icon-container"><img src="../assets/icons/playstation.svg" title="playstation"></span>
-=======
 
                                 <span class="icon-container"><img src="../assets/icons/playstation.svg"
                                         title="playstation"></span>
->>>>>>> 1d48056b
                                 PlayStation
                             </button>
                         </li>
                         <li>
                             <button type="button">
-<<<<<<< HEAD
-                                <span class="icon-container"><img src="../assets/icons/xbox.svg" title="playstation"></span>
-=======
 
                                 <span class="icon-container"><img src="../assets/icons/xbox.svg"
                                         title="playstation"></span>
->>>>>>> 1d48056b
                                 Xbox
                             </button>
                         </li>
                         <li>
                             <button type="button">
-<<<<<<< HEAD
-                                <span class="icon-container"><img src="../assets/icons/nintendo.svg" title="playstation"></span>
-=======
 
                                 <span class="icon-container"><img src="../assets/icons/nintendo.svg"
                                         title="playstation"></span>
->>>>>>> 1d48056b
                                 Nintendo
                             </button>
                         </li>
@@ -411,15 +399,9 @@
                             <span class="price">$59.99</span>
                         </div>
                         <div class="platform-icons">
-<<<<<<< HEAD
-                            <img src="../assets/icons/windows.svg" title="Windows logo" >
-                            <img src="../assets/icons/playstation.svg" title="Windows logo" >
-                            <img src="../assets/icons/nintendo.svg" title="Windows logo" >
-=======
                             <img src="../assets/icons/windows.svg" title="Windows logo">
                             <img src="../assets/icons/playstation.svg" title="Windows logo">
                             <img src="../assets/icons/nintendo.svg" title="Windows logo">
->>>>>>> 1d48056b
                         </div>
                         <h2 class="game-title">Example Game Title</h2>
                         <p class="game-age-rating">Age rating: M</p>
@@ -498,7 +480,8 @@
                     &copy; 2025 GameStore. All rights reserved. All trademarks are property of their respective owners
                     in
                     the UK and other countries.
-                    Games and cover images are for illustrative purposes only and may not represent actual gameplay. The games displayed on this website cannot be purchased, and all prices are randomly generated.
+                    Games and cover images are for illustrative purposes only and may not represent actual gameplay. The
+                    games displayed on this website cannot be purchased, and all prices are randomly generated.
                 </p>
             </div>
         </footer>
