--- conflicted
+++ resolved
@@ -222,47 +222,6 @@
 
 /* Special media query for small laptops */
 @media screen and (max-height: 700px) and (orientation: landscape) {
-<<<<<<< HEAD
-    .form-container {
-        padding: 16px 48px;
-        height: auto;
-        margin-top: 60px;
-        max-width: 700px; /* Added max-width for consistency */
-        width: 70%; /* Added width for better scaling */
-    }
-
-    .form-group {
-        gap: 0.25rem;
-        margin-bottom: 0.5rem;
-    }
-
-    .form-group input {
-        padding: 0.5rem;
-        font-size: 0.9rem;
-    }
-
-    .form-group label {
-        font-size: 0.9rem;
-    }
-
-    .submit-btn {
-        margin-top: 0.5rem;
-        padding: 0.5rem 1.25rem;
-    }
-
-    .form-footer {
-        margin-top: 1rem;
-        font-size: 0.9rem;
-    }
-
-    #hero-big {
-        font-size: 2.25rem;
-    }
-
-    #hero-small {
-        font-size: 0.9rem;
-    }
-=======
   .form-container {
     padding: 16px 48px;
     height: auto;
@@ -271,38 +230,37 @@
     width: 70%; /* Added width for better scaling */
   }
 
-  .form-group {
-    gap: 0.25rem;
-    margin-bottom: 0.5rem;
-  }
-
-  .form-group input {
-    padding: 0.5rem;
-    font-size: 0.9rem;
-  }
-
-  .form-group label {
-    font-size: 0.9rem;
-  }
-
-  .submit-btn {
-    margin-top: 0.5rem;
-    padding: 0.5rem 1.25rem;
-  }
-
-  .form-footer {
-    margin-top: 1rem;
-    font-size: 0.9rem;
-  }
-
-  #hero-big {
-    font-size: 2.25rem;
-  }
-
-  #hero-small {
-    font-size: 0.9rem;
-  }
->>>>>>> ff5a1f7d
+    .form-group {
+        gap: 0.25rem;
+        margin-bottom: 0.5rem;
+    }
+
+    .form-group input {
+        padding: 0.5rem;
+        font-size: 0.9rem;
+    }
+
+    .form-group label {
+        font-size: 0.9rem;
+    }
+
+    .submit-btn {
+        margin-top: 0.5rem;
+        padding: 0.5rem 1.25rem;
+    }
+
+    .form-footer {
+        margin-top: 1rem;
+        font-size: 0.9rem;
+    }
+
+    #hero-big {
+        font-size: 2.25rem;
+    }
+
+    #hero-small {
+        font-size: 0.9rem;
+    }
 }
 
 @media screen and (max-width: 480px) {
