--- conflicted
+++ resolved
@@ -4,16 +4,8 @@
     overflow: hidden;
     display: flex;
     flex-direction: column;
-<<<<<<< HEAD
-    transition:
-        transform 0.2s ease,
-        box-shadow 0.2s ease;
-    min-height: 450px;
-    box-shadow: 0 4px 8px rgba(0, 0, 0, 0.2);
-=======
     transition: transform 0.2s ease;
     min-height: 510px;
->>>>>>> 1d48056b
 }
 
 .games-grid {
@@ -127,15 +119,12 @@
     filter: brightness(0) invert(1);
     height: 16px;
     width: 16px;
-<<<<<<< HEAD
-=======
     filter: brightness(0) invert(0.6);
     transition: filter 0.2s ease;
 }
 
 .platform-icons img:hover {
     filter: brightness(0) invert(0.9);
->>>>>>> 1d48056b
 }
 
 .game-title {
