--- conflicted
+++ resolved
@@ -22,9 +22,6 @@
 /* Utils */
 @import url("utils/toast.css");
 @import url("utils/loading.css");
-<<<<<<< HEAD
-@import url("utils/general.css");
-=======
 @import url("utils/general.css");
 @import url("utils/game-card-loading.css");
 @import url("utils/search.css");
@@ -37,5 +34,4 @@
 .no-games-message {
     min-height: 30vh;
     margin-bottom: 10em;
-}
->>>>>>> 1d48056b
+}