<!doctype html>
<html lang="en">

<head>
    <meta charset="UTF-8" />
    <meta name="viewport" content="width=device-width, initial-scale=1.0" />
    <meta http-equiv="Content-Security-Policy" content="script-src 'self' 'unsafe-inline' 'unsafe-eval';" />
    <title>GameStore Sign Up</title>
<<<<<<< HEAD
    <meta http-equiv="Content-Security-Policy" content="script-src 'self' 'unsafe-inline' 'unsafe-eval';" />
    <title>Placeholder</title>
    <meta name="description" content="Placeholder" />
=======
    <meta name="description" content="Sign up to GameStore today!" />
>>>>>>> a9c62f5b
    <meta name="theme-color" content="#000000" />

    <!-- Styles -->
    <link rel="stylesheet" href="styles/grid.css" />
    <link rel="stylesheet" href="styles/styles.css" />
    <link rel="stylesheet" href="styles/normalize.css" />
    <link rel="stylesheet" href="styles/variables.css" />

    <!-- Fonts -->
    <link href="https://fonts.googleapis.com/css2?family=Poppins:wght@100;400;700&display=swap" rel="stylesheet" />
    <link href="https://fonts.googleapis.com/css2?family=Raleway:wght@300;400;700&display=swap" rel="stylesheet" />
    <link rel="stylesheet" href="https://cdnjs.cloudflare.com/ajax/libs/font-awesome/4.7.0/css/font-awesome.min.css" />
<<<<<<< HEAD

    <link href="https://fonts.googleapis.com/css2?family=Poppins:wght@100;400;700&display=swap" rel="stylesheet" />
    <link href="https://fonts.googleapis.com/css2?family=Raleway:wght@300;400;700&display=swap" rel="stylesheet" />
    <link rel="stylesheet" href="https://cdnjs.cloudflare.com/ajax/libs/font-awesome/4.7.0/css/font-awesome.min.css" />
=======
>>>>>>> a9c62f5b
</head>

<body>
    <div class="grid-overlay"></div>
<<<<<<< HEAD
=======
    <header class="main-header">
        <div class="header-content">
            <img src="assets/icons/LOGO.svg" alt="GameStore Logo" class="logo" />
            <span class="brand-name">GameStore</span>
        </div>
    </header>
>>>>>>> a9c62f5b
    <div class="container">
        <div class="form-container">
            <p id="hero-small">Welcome to GameStore</p>
            <h1 id="hero-big">Sign Up Now.</h1>
        </div>
<<<<<<< HEAD
        <div class="image-container">
            <img src="assets/videos" alt="Sign Up Image" />
=======
        <div class="video-container">
            <video src="assets/videos/the-elder-scrolls-online-high-isle-moewalls-com.mp4" autoplay muted loop></video>
>>>>>>> a9c62f5b
        </div>
    </div>
</body>

</html><|MERGE_RESOLUTION|>--- conflicted
+++ resolved
@@ -6,13 +6,7 @@
     <meta name="viewport" content="width=device-width, initial-scale=1.0" />
     <meta http-equiv="Content-Security-Policy" content="script-src 'self' 'unsafe-inline' 'unsafe-eval';" />
     <title>GameStore Sign Up</title>
-<<<<<<< HEAD
-    <meta http-equiv="Content-Security-Policy" content="script-src 'self' 'unsafe-inline' 'unsafe-eval';" />
-    <title>Placeholder</title>
-    <meta name="description" content="Placeholder" />
-=======
     <meta name="description" content="Sign up to GameStore today!" />
->>>>>>> a9c62f5b
     <meta name="theme-color" content="#000000" />
 
     <!-- Styles -->
@@ -25,38 +19,26 @@
     <link href="https://fonts.googleapis.com/css2?family=Poppins:wght@100;400;700&display=swap" rel="stylesheet" />
     <link href="https://fonts.googleapis.com/css2?family=Raleway:wght@300;400;700&display=swap" rel="stylesheet" />
     <link rel="stylesheet" href="https://cdnjs.cloudflare.com/ajax/libs/font-awesome/4.7.0/css/font-awesome.min.css" />
-<<<<<<< HEAD
 
     <link href="https://fonts.googleapis.com/css2?family=Poppins:wght@100;400;700&display=swap" rel="stylesheet" />
     <link href="https://fonts.googleapis.com/css2?family=Raleway:wght@300;400;700&display=swap" rel="stylesheet" />
     <link rel="stylesheet" href="https://cdnjs.cloudflare.com/ajax/libs/font-awesome/4.7.0/css/font-awesome.min.css" />
-=======
->>>>>>> a9c62f5b
+</head>
+    <link href="https://fonts.googleapis.com/css2?family=Poppins:wght@100;400;700&display=swap" rel="stylesheet" />
+    <link href="https://fonts.googleapis.com/css2?family=Raleway:wght@300;400;700&display=swap" rel="stylesheet" />
+    <link rel="stylesheet" href="https://cdnjs.cloudflare.com/ajax/libs/font-awesome/4.7.0/css/font-awesome.min.css" />
 </head>
 
 <body>
     <div class="grid-overlay"></div>
-<<<<<<< HEAD
-=======
-    <header class="main-header">
-        <div class="header-content">
-            <img src="assets/icons/LOGO.svg" alt="GameStore Logo" class="logo" />
-            <span class="brand-name">GameStore</span>
-        </div>
-    </header>
->>>>>>> a9c62f5b
+    <<<<<<< HEAD
     <div class="container">
         <div class="form-container">
             <p id="hero-small">Welcome to GameStore</p>
             <h1 id="hero-big">Sign Up Now.</h1>
         </div>
-<<<<<<< HEAD
-        <div class="image-container">
-            <img src="assets/videos" alt="Sign Up Image" />
-=======
         <div class="video-container">
             <video src="assets/videos/the-elder-scrolls-online-high-isle-moewalls-com.mp4" autoplay muted loop></video>
->>>>>>> a9c62f5b
         </div>
     </div>
 </body>
